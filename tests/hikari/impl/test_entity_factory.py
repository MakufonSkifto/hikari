# -*- coding: utf-8 -*-
# Copyright (c) 2020 Nekokatt
# Copyright (c) 2021-present davfsa
#
# Permission is hereby granted, free of charge, to any person obtaining a copy
# of this software and associated documentation files (the "Software"), to deal
# in the Software without restriction, including without limitation the rights
# to use, copy, modify, merge, publish, distribute, sublicense, and/or sell
# copies of the Software, and to permit persons to whom the Software is
# furnished to do so, subject to the following conditions:
#
# The above copyright notice and this permission notice shall be included in all
# copies or substantial portions of the Software.
#
# THE SOFTWARE IS PROVIDED "AS IS", WITHOUT WARRANTY OF ANY KIND, EXPRESS OR
# IMPLIED, INCLUDING BUT NOT LIMITED TO THE WARRANTIES OF MERCHANTABILITY,
# FITNESS FOR A PARTICULAR PURPOSE AND NONINFRINGEMENT. IN NO EVENT SHALL THE
# AUTHORS OR COPYRIGHT HOLDERS BE LIABLE FOR ANY CLAIM, DAMAGES OR OTHER
# LIABILITY, WHETHER IN AN ACTION OF CONTRACT, TORT OR OTHERWISE, ARISING FROM,
# OUT OF OR IN CONNECTION WITH THE SOFTWARE OR THE USE OR OTHER DEALINGS IN THE
# SOFTWARE.
import datetime
import typing

import mock
import pytest

from hikari import applications as application_models
from hikari import audit_logs as audit_log_models
from hikari import channels as channel_models
from hikari import colors as color_models
from hikari import commands
from hikari import embeds as embed_models
from hikari import emojis as emoji_models
from hikari import errors
from hikari import files
from hikari import guilds as guild_models
from hikari import invites as invite_models
from hikari import locales
from hikari import messages as message_models
from hikari import permissions as permission_models
from hikari import presences as presence_models
from hikari import scheduled_events as scheduled_event_models
from hikari import sessions as gateway_models
from hikari import snowflakes
from hikari import stickers as sticker_models
from hikari import traits
from hikari import undefined
from hikari import users as user_models
from hikari import voices as voice_models
from hikari import webhooks as webhook_models
from hikari.impl import entity_factory
from hikari.interactions import base_interactions
from hikari.interactions import command_interactions
from hikari.interactions import component_interactions
from tests.hikari import hikari_test_helpers


@pytest.fixture()
def mock_app() -> traits.RESTAware:
    return mock.MagicMock(traits.RESTAware)


@pytest.fixture()
def permission_overwrite_payload():
    return {"id": "4242", "type": 1, "allow": 65, "deny": 49152, "allow_new": "65", "deny_new": "49152"}


@pytest.fixture()
def guild_text_channel_payload(permission_overwrite_payload):
    return {
        "id": "123",
        "guild_id": "567",
        "name": "general",
        "type": 0,
        "position": 6,
        "permission_overwrites": [permission_overwrite_payload],
        "rate_limit_per_user": 2,
        "nsfw": True,
        "topic": "¯\\_(ツ)_/¯",
        "last_message_id": "123456",
        "last_pin_timestamp": "2020-05-27T15:58:51.545252+00:00",
        "parent_id": "987",
    }


@pytest.fixture()
def guild_voice_channel_payload(permission_overwrite_payload):
    return {
        "id": "555",
        "guild_id": "789",
        "name": "Secret Developer Discussions",
        "type": 2,
        "nsfw": True,
        "position": 4,
        "permission_overwrites": [permission_overwrite_payload],
        "bitrate": 64000,
        "user_limit": 3,
        "rtc_region": "europe",
        "parent_id": "456",
        "video_quality_mode": 1,
    }


@pytest.fixture()
def guild_news_channel_payload(permission_overwrite_payload):
    return {
        "id": "7777",
        "guild_id": "123",
        "name": "Important Announcements",
        "type": 5,
        "position": 0,
        "permission_overwrites": [permission_overwrite_payload],
        "nsfw": True,
        "topic": "Super Important Announcements",
        "last_message_id": "456",
        "parent_id": "654",
        "last_pin_timestamp": "2020-05-27T15:58:51.545252+00:00",
    }


@pytest.fixture()
def user_payload():
    return {
        "id": "115590097100865541",
        "username": "nyaa",
        "avatar": "b3b24c6d7cbcdec129d5d537067061a8",
        "banner": "a_221313e1e2edsncsncsmcndsc",
        "accent_color": 231321,
        "discriminator": "6127",
        "bot": True,
        "system": True,
        "public_flags": int(user_models.UserFlag.EARLY_VERIFIED_DEVELOPER),
    }


@pytest.fixture()
def custom_emoji_payload():
    return {"id": "691225175349395456", "name": "test", "animated": True}


@pytest.fixture()
def known_custom_emoji_payload(user_payload):
    return {
        "id": "12345",
        "name": "testing",
        "animated": False,
        "available": True,
        "roles": ["123", "456"],
        "user": user_payload,
        "require_colons": True,
        "managed": False,
    }


@pytest.fixture()
def member_payload(user_payload):
    return {
        "nick": "foobarbaz",
        "roles": ["11111", "22222", "33333", "44444"],
        "joined_at": "2015-04-26T06:26:56.936000+00:00",
        "premium_since": "2019-05-17T06:26:56.936000+00:00",
        "avatar": "estrogen",
        "deaf": False,
        "mute": True,
        "pending": False,
        "user": user_payload,
        "communication_disabled_until": "2021-10-18T06:26:56.936000+00:00",
    }


@pytest.fixture()
def presence_activity_payload(custom_emoji_payload):
    return {
        "name": "an activity",
        "type": 1,
        "url": "https://69.420.owouwunyaa",
        "created_at": 1584996792798,
        "timestamps": {"start": 1584996792798, "end": 1999999792798},
        "application_id": "40404040404040",
        "details": "They are doing stuff",
        "state": "STATED",
        "emoji": custom_emoji_payload,
        "party": {"id": "spotify:3234234234", "size": [2, 5]},
        "assets": {
            "large_image": "34234234234243",
            "large_text": "LARGE TEXT",
            "small_image": "3939393",
            "small_text": "small text",
        },
        "secrets": {"join": "who's a good secret?", "spectate": "I'm a good secret", "match": "No."},
        "instance": True,
        "flags": 3,
        "buttons": ["owo", "no"],
    }


@pytest.fixture()
def member_presence_payload(user_payload, presence_activity_payload):
    return {
        "user": user_payload,
        "activity": presence_activity_payload,
        "guild_id": "44004040",
        "status": "dnd",
        "activities": [presence_activity_payload],
        "client_status": {"desktop": "online", "mobile": "idle", "web": "dnd"},
    }


@pytest.fixture()
def guild_role_payload():
    return {
        "id": "41771983423143936",
        "name": "WE DEM BOYZZ!!!!!!",
        "color": 3_447_003,
        "hoist": True,
        "unicode_emoji": "\N{OK HAND SIGN}",
        "icon": "abc123hash",
        "position": 0,
        "permissions": "66321471",
        "managed": False,
        "mentionable": False,
        "tags": {
            "bot_id": "123",
            "integration_id": "456",
            "premium_subscriber": None,
        },
    }


@pytest.fixture()
def voice_state_payload(member_payload):
    return {
        "guild_id": "929292929292992",
        "channel_id": "157733188964188161",
        "user_id": "115590097100865541",
        "member": member_payload,
        "session_id": "90326bd25d71d39b9ef95b299e3872ff",
        "deaf": True,
        "mute": True,
        "self_deaf": False,
        "self_mute": True,
        "self_stream": True,
        "self_video": True,
        "suppress": False,
        "request_to_speak_timestamp": "2021-04-17T10:11:19.970105+00:00",
    }


def test__with_int_cast():
    cast = mock.Mock()

    assert entity_factory._with_int_cast(cast)("42") is cast.return_value
    cast.assert_called_once_with(42)


def test__deserialize_seconds_timedelta():
    assert entity_factory._deserialize_seconds_timedelta(30) == datetime.timedelta(seconds=30)


def test__deserialize_day_timedelta():
    assert entity_factory._deserialize_day_timedelta("4") == datetime.timedelta(days=4)


def test__deserialize_max_uses_returns_int():
    assert entity_factory._deserialize_max_uses(120) == 120


def test__deserialize_max_uses_returns_none_when_zero():
    # Yes, I changed this from float("inf") so that it returns None. I did this
    # to provide some level of consistency with `max_age`. We need to revisit
    # this if possible.
    assert entity_factory._deserialize_max_uses(0) is None


def test__deserialize_max_age_returns_timedelta():
    assert entity_factory._deserialize_max_age(120) == datetime.timedelta(seconds=120)


def test__deserialize_max_age_returns_null():
    assert entity_factory._deserialize_max_age(0) is None


class TestGatewayGuildDefinition:
    @pytest.fixture()
    def entity_factory_impl(self, mock_app) -> entity_factory.EntityFactoryImpl:
        return hikari_test_helpers.mock_class_namespace(entity_factory.EntityFactoryImpl, slots_=False)(mock_app)

    def test_id_property(self, entity_factory_impl):
        guild_definition = entity_factory_impl.deserialize_gateway_guild({"id": "123123451234"})

        assert guild_definition.id == 123123451234

    def test_channels(
        self, entity_factory_impl, guild_text_channel_payload, guild_voice_channel_payload, guild_news_channel_payload
    ):
        guild_definition = entity_factory_impl.deserialize_gateway_guild(
            {
                "id": "265828729970753537",
                "channels": [guild_text_channel_payload, guild_voice_channel_payload, guild_news_channel_payload],
            }
        )

        assert guild_definition.channels() == {
            123: entity_factory_impl.deserialize_guild_text_channel(
                guild_text_channel_payload, guild_id=snowflakes.Snowflake(265828729970753537)
            ),
            555: entity_factory_impl.deserialize_guild_voice_channel(
                guild_voice_channel_payload, guild_id=snowflakes.Snowflake(265828729970753537)
            ),
            7777: entity_factory_impl.deserialize_guild_news_channel(
                guild_news_channel_payload, guild_id=snowflakes.Snowflake(265828729970753537)
            ),
        }

    def test_channels_returns_cached_values(self, entity_factory_impl):
        guild_definition = entity_factory_impl.deserialize_gateway_guild({"id": "265828729970753537"})
        mock_channel = object()
        guild_definition._channels = {"123321": mock_channel}
        entity_factory_impl.deserialize_guild_text_channel = mock.Mock()
        entity_factory_impl.deserialize_guild_voice_channel = mock.Mock()
        entity_factory_impl.deserialize_guild_news_channel = mock.Mock()

        assert guild_definition.channels() == {"123321": mock_channel}

        entity_factory_impl.deserialize_guild_text_channel.assert_not_called()
        entity_factory_impl.deserialize_guild_voice_channel.assert_not_called()
        entity_factory_impl.deserialize_guild_news_channel.assert_not_called()

    def test_channels_ignores_unrecognised_channels(self, entity_factory_impl):
        guild_definition = entity_factory_impl.deserialize_gateway_guild(
            {"id": "9494949", "channels": [{"id": 123, "type": 1000}]}
        )

        assert guild_definition.channels() == {}

    def test_emojis(self, entity_factory_impl, known_custom_emoji_payload):
        guild_definition = entity_factory_impl.deserialize_gateway_guild(
            {"id": "265828729970753537", "emojis": [known_custom_emoji_payload]},
        )

        assert guild_definition.emojis() == {
            12345: entity_factory_impl.deserialize_known_custom_emoji(
                known_custom_emoji_payload, guild_id=snowflakes.Snowflake(265828729970753537)
            )
        }

    def test_emojis_returns_cached_values(self, entity_factory_impl):
        mock_emoji = object()
        entity_factory_impl.deserialize_known_custom_emoji = mock.Mock()
        guild_definition = entity_factory_impl.deserialize_gateway_guild({"id": "265828729970753537"})
        guild_definition._emojis = {"21323232": mock_emoji}

        assert guild_definition.emojis() == {"21323232": mock_emoji}

        entity_factory_impl.deserialize_known_custom_emoji.assert_not_called()

    def test_guild(self, entity_factory_impl, mock_app):
        guild_definition = entity_factory_impl.deserialize_gateway_guild(
            {
                "afk_channel_id": "99998888777766",
                "afk_timeout": 1200,
                "application_id": "39494949",
                "banner": "1a2b3c",
                "default_message_notifications": 1,
                "description": "This is a server I guess, its a bit crap though",
                "discovery_splash": "famfamFAMFAMfam",
                "embed_channel_id": "9439394949",
                "embed_enabled": True,
                "explicit_content_filter": 2,
                "features": ["ANIMATED_ICON", "MORE_EMOJI", "NEWS", "SOME_UNDOCUMENTED_FEATURE"],
                "icon": "1a2b3c4d",
                "id": "265828729970753537",
                "joined_at": "2019-05-17T06:26:56.936000+00:00",
                "large": False,
                "max_members": 25000,
                "max_presences": 250,
                "max_video_channel_users": 25,
                "member_count": 14,
                "mfa_level": 1,
                "name": "L33t guild",
                "owner_id": "6969696",
                "preferred_locale": "en-GB",
                "premium_subscription_count": 1,
                "premium_tier": 2,
                "public_updates_channel_id": "33333333",
                "rules_channel_id": "42042069",
                "splash": "0ff0ff0ff",
                "system_channel_flags": 3,
                "system_channel_id": "19216801",
                "unavailable": False,
                "vanity_url_code": "loool",
                "verification_level": 4,
                "widget_channel_id": "9439394949",
                "widget_enabled": True,
                "nsfw_level": 0,
            }
        )

        guild = guild_definition.guild()
        assert guild.app is mock_app
        assert guild.id == 265828729970753537
        assert guild.name == "L33t guild"
        assert guild.icon_hash == "1a2b3c4d"
        assert guild.features == [
            guild_models.GuildFeature.ANIMATED_ICON,
            guild_models.GuildFeature.MORE_EMOJI,
            guild_models.GuildFeature.NEWS,
            "SOME_UNDOCUMENTED_FEATURE",
        ]
        assert guild.splash_hash == "0ff0ff0ff"
        assert guild.discovery_splash_hash == "famfamFAMFAMfam"
        assert guild.owner_id == 6969696
        assert guild.afk_channel_id == 99998888777766
        assert guild.afk_timeout == datetime.timedelta(seconds=1200)
        assert guild.verification_level == guild_models.GuildVerificationLevel.VERY_HIGH
        assert guild.default_message_notifications == guild_models.GuildMessageNotificationsLevel.ONLY_MENTIONS
        assert guild.explicit_content_filter == guild_models.GuildExplicitContentFilterLevel.ALL_MEMBERS
        assert guild.mfa_level == guild_models.GuildMFALevel.ELEVATED
        assert guild.application_id == 39494949
        assert guild.widget_channel_id == 9439394949
        assert guild.is_widget_enabled is True
        assert guild.system_channel_id == 19216801
        assert guild.system_channel_flags == guild_models.GuildSystemChannelFlag(3)
        assert guild.rules_channel_id == 42042069
        assert guild.joined_at == datetime.datetime(2019, 5, 17, 6, 26, 56, 936000, tzinfo=datetime.timezone.utc)
        assert guild.is_large is False
        assert guild.member_count == 14
        assert guild.max_video_channel_users == 25
        assert guild.vanity_url_code == "loool"
        assert guild.description == "This is a server I guess, its a bit crap though"
        assert guild.banner_hash == "1a2b3c"
        assert guild.premium_tier == guild_models.GuildPremiumTier.TIER_2
        assert guild.premium_subscription_count == 1
        assert guild.preferred_locale == "en-GB"
        assert guild.public_updates_channel_id == 33333333
        assert guild.nsfw_level == guild_models.GuildNSFWLevel.DEFAULT

    def test_guild_with_unset_fields(self, entity_factory_impl):
        guild_definition = entity_factory_impl.deserialize_gateway_guild(
            {
                "afk_channel_id": "99998888777766",
                "afk_timeout": 1200,
                "application_id": "39494949",
                "banner": "1a2b3c",
                "default_message_notifications": 1,
                "description": "This is a server I guess, its a bit crap though",
                "discovery_splash": "famfamFAMFAMfam",
                "emojis": [],
                "explicit_content_filter": 2,
                "features": ["ANIMATED_ICON", "MORE_EMOJI", "NEWS", "SOME_UNDOCUMENTED_FEATURE"],
                "icon": "1a2b3c4d",
                "id": "265828729970753537",
                "mfa_level": 1,
                "name": "L33t guild",
                "owner_id": "6969696",
                "preferred_locale": "en-GB",
                "premium_tier": 2,
                "public_updates_channel_id": "33333333",
                "roles": [],
                "rules_channel_id": "42042069",
                "splash": "0ff0ff0ff",
                "system_channel_flags": 3,
                "system_channel_id": "19216801",
                "vanity_url_code": "loool",
                "verification_level": 4,
                "nsfw_level": 0,
            },
        )
        guild = guild_definition.guild()
        assert guild.joined_at is None
        assert guild.is_large is None
        assert guild.max_video_channel_users is None
        assert guild.member_count is None
        assert guild.premium_subscription_count is None
        assert guild.widget_channel_id is None
        assert guild.is_widget_enabled is None

    def test_guild_with_null_fields(self, entity_factory_impl):
        guild_definition = entity_factory_impl.deserialize_gateway_guild(
            {
                "afk_channel_id": None,
                "afk_timeout": 1200,
                "application_id": None,
                "banner": None,
                "channels": [],
                "default_message_notifications": 1,
                "description": None,
                "discovery_splash": None,
                "embed_channel_id": None,
                "embed_enabled": True,
                "emojis": [],
                "explicit_content_filter": 2,
                "features": ["ANIMATED_ICON", "MORE_EMOJI", "NEWS", "SOME_UNDOCUMENTED_FEATURE"],
                "icon": None,
                "id": "265828729970753537",
                "joined_at": "2019-05-17T06:26:56.936000+00:00",
                "large": False,
                "max_members": 25000,
                "max_presences": None,
                "max_video_channel_users": 25,
                "member_count": 14,
                "members": [],
                "mfa_level": 1,
                "name": "L33t guild",
                "owner_id": "6969696",
                "permissions": 66_321_471,
                "preferred_locale": "en-GB",
                "premium_subscription_count": None,
                "premium_tier": 2,
                "presences": [],
                "public_updates_channel_id": None,
                "roles": [],
                "rules_channel_id": None,
                "splash": None,
                "system_channel_flags": 3,
                "system_channel_id": None,
                "unavailable": False,
                "vanity_url_code": None,
                "verification_level": 4,
                "voice_states": [],
                "widget_channel_id": None,
                "widget_enabled": True,
                "nsfw_level": 0,
            },
        )
        guild = guild_definition.guild()
        assert guild.icon_hash is None
        assert guild.splash_hash is None
        assert guild.discovery_splash_hash is None
        assert guild.afk_channel_id is None
        assert guild.application_id is None
        assert guild.widget_channel_id is None
        assert guild.system_channel_id is None
        assert guild.rules_channel_id is None
        assert guild.vanity_url_code is None
        assert guild.description is None
        assert guild.banner_hash is None
        assert guild.premium_subscription_count is None
        assert guild.public_updates_channel_id is None

    def test_guild_returns_cached_values(self, entity_factory_impl):
        mock_guild = object()
        entity_factory_impl.set_guild_attributes = mock.Mock()
        guild_definition = entity_factory_impl.deserialize_gateway_guild({"id": "9393939"})
        guild_definition._guild = mock_guild

        assert guild_definition.guild() is mock_guild

        entity_factory_impl.set_guild_attributes.assert_not_called()

    def test_members(self, entity_factory_impl, member_payload):
        guild_definition = entity_factory_impl.deserialize_gateway_guild(
            {"id": "265828729970753537", "members": [member_payload]}
        )

        assert guild_definition.members() == {
            115590097100865541: entity_factory_impl.deserialize_member(
                member_payload, guild_id=snowflakes.Snowflake(265828729970753537)
            )
        }

    def test_members_returns_cached_values(self, entity_factory_impl):
        mock_member = object()
        entity_factory_impl.deserialize_member = mock.Mock()
        guild_definition = entity_factory_impl.deserialize_gateway_guild({"id": "92929292"})
        guild_definition._members = {"93939393": mock_member}

        assert guild_definition.members() == {"93939393": mock_member}

        entity_factory_impl.deserialize_member.assert_not_called()

    def test_presences(self, entity_factory_impl, member_presence_payload):
        guild_definition = entity_factory_impl.deserialize_gateway_guild(
            {"id": "265828729970753537", "presences": [member_presence_payload]}
        )

        assert guild_definition.presences() == {
            115590097100865541: entity_factory_impl.deserialize_member_presence(
                member_presence_payload, guild_id=snowflakes.Snowflake(265828729970753537)
            )
        }

    def test_presences_returns_cached_values(self, entity_factory_impl):
        mock_presence = object()
        entity_factory_impl.deserialize_member_presence = mock.Mock()
        guild_definition = entity_factory_impl.deserialize_gateway_guild({"id": "29292992"})
        guild_definition._presences = {"3939393993": mock_presence}

        assert guild_definition.presences() == {"3939393993": mock_presence}

        entity_factory_impl.deserialize_member_presence.assert_not_called()

    def test_roles(self, entity_factory_impl, guild_role_payload):
        guild_definition = entity_factory_impl.deserialize_gateway_guild(
            {"id": "265828729970753537", "roles": [guild_role_payload]}
        )

        assert guild_definition.roles() == {
            41771983423143936: entity_factory_impl.deserialize_role(
                guild_role_payload, guild_id=snowflakes.Snowflake(265828729970753537)
            )
        }

    def test_roles_returns_cached_values(self, entity_factory_impl):
        mock_role = object()
        entity_factory_impl.deserialize_role = mock.Mock()
        guild_definition = entity_factory_impl.deserialize_gateway_guild({"id": "9292929"})
        guild_definition._roles = {"32132123123": mock_role}

        assert guild_definition.roles() == {"32132123123": mock_role}

        entity_factory_impl.deserialize_role.assert_not_called()

    def test_voice_states(self, entity_factory_impl, member_payload, voice_state_payload):
        guild_definition = entity_factory_impl.deserialize_gateway_guild(
            {"id": "265828729970753537", "voice_states": [voice_state_payload], "members": [member_payload]}
        )
        assert guild_definition.voice_states() == {
            115590097100865541: entity_factory_impl.deserialize_voice_state(
                voice_state_payload,
                guild_id=snowflakes.Snowflake(265828729970753537),
                member=entity_factory_impl.deserialize_member(
                    member_payload,
                    guild_id=snowflakes.Snowflake(265828729970753537),
                ),
            )
        }

    def test_voice_states_returns_cached_values(self, entity_factory_impl):
        mock_voice_state = object()
        entity_factory_impl.deserialize_voice_state = mock.Mock()
        guild_definition = entity_factory_impl.deserialize_gateway_guild({"id": "292929"})
        guild_definition._voice_states = {"9393939393": mock_voice_state}

        assert guild_definition.voice_states() == {"9393939393": mock_voice_state}

        entity_factory_impl.deserialize_voice_state.assert_not_called()


class TestEntityFactoryImpl:
    @pytest.fixture()
    def entity_factory_impl(self, mock_app) -> entity_factory.EntityFactoryImpl:
        return entity_factory.EntityFactoryImpl(app=mock_app)

    def test_app(self, entity_factory_impl, mock_app):
        assert entity_factory_impl._app is mock_app

    ######################
    # APPLICATION MODELS #
    ######################

    @pytest.fixture()
    def partial_integration(self):
        return {
            "id": "123123123123123",
            "name": "A Name",
            "type": "twitch",
            "account": {"name": "twitchUsername", "id": "123123"},
        }

    @pytest.fixture()
    def own_connection_payload(self, partial_integration):
        return {
            "friend_sync": False,
            "id": "2513849648abc",
            "integrations": [partial_integration],
            "name": "FS",
            "revoked": False,
            "show_activity": True,
            "type": "twitter",
            "verified": True,
            "visibility": 0,
        }

    def test_deserialize_own_connection(self, entity_factory_impl, own_connection_payload, partial_integration):
        own_connection = entity_factory_impl.deserialize_own_connection(own_connection_payload)
        assert own_connection.id == "2513849648abc"
        assert own_connection.name == "FS"
        assert own_connection.type == "twitter"
        assert own_connection.is_revoked is False
        assert own_connection.integrations == [entity_factory_impl.deserialize_partial_integration(partial_integration)]
        assert own_connection.is_verified is True
        assert own_connection.is_friend_sync_enabled is False
        assert own_connection.is_activity_visible is True
        assert own_connection.visibility == application_models.ConnectionVisibility.NONE
        assert isinstance(own_connection, application_models.OwnConnection)

    def test_deserialize_own_connection_when_integrations_is_None(self, entity_factory_impl, own_connection_payload):
        del own_connection_payload["integrations"]
        own_connection = entity_factory_impl.deserialize_own_connection(own_connection_payload)
        assert own_connection.id == "2513849648abc"
        assert own_connection.name == "FS"
        assert own_connection.type == "twitter"
        assert own_connection.is_revoked is False
        assert own_connection.integrations == []
        assert own_connection.is_verified is True
        assert own_connection.is_friend_sync_enabled is False
        assert own_connection.is_activity_visible is True
        assert own_connection.visibility == application_models.ConnectionVisibility.NONE
        assert isinstance(own_connection, application_models.OwnConnection)

    @pytest.fixture()
    def own_guild_payload(self):
        return {
            "id": "152559372126519269",
            "name": "Isopropyl",
            "icon": "d4a983885dsaa7691ce8bcaaf945a",
            "owner": False,
            "permissions": "2147483647",
            "features": ["DISCOVERABLE", "FORCE_RELAY"],
        }

    def test_deserialize_own_guild(self, entity_factory_impl, mock_app, own_guild_payload):
        own_guild = entity_factory_impl.deserialize_own_guild(own_guild_payload)
        assert own_guild.id == 152559372126519269
        assert own_guild.name == "Isopropyl"
        assert own_guild.icon_hash == "d4a983885dsaa7691ce8bcaaf945a"
        assert own_guild.features == [guild_models.GuildFeature.DISCOVERABLE, "FORCE_RELAY"]
        assert own_guild.is_owner is False
        assert own_guild.my_permissions == permission_models.Permissions(2147483647)

    def test_deserialize_own_guild_with_null_and_unset_fields(self, entity_factory_impl):
        own_guild = entity_factory_impl.deserialize_own_guild(
            {
                "id": "152559372126519269",
                "name": "Isopropyl",
                "icon": None,
                "owner": False,
                "permissions": "2147483647",
                "features": ["DISCOVERABLE", "FORCE_RELAY"],
            }
        )
        assert own_guild.icon_hash is None

    @pytest.fixture()
    def owner_payload(self, user_payload):
        return {**user_payload, "flags": 1 << 10}

    @pytest.fixture()
    def application_payload(self, owner_payload, user_payload):
        return {
            "id": "209333111222",
            "name": "Dream Sweet in Sea Major",
            "icon": "iwiwiwiwiw",
            "description": "I am an application",
            "rpc_origins": ["127.0.0.0"],
            "bot_public": True,
            "bot_require_code_grant": False,
            "owner": owner_payload,
            "verify_key": "698c5d0859abb686be1f8a19e0e7634d8471e33817650f9fb29076de227bca90",
            "flags": 65536,
            "team": {
                "icon": "hashtag",
                "id": "202020202",
                "name": "Hikari Development",
                "members": [
                    {"membership_state": 1, "permissions": ["*"], "team_id": "209333111222", "user": user_payload}
                ],
                "owner_user_id": "393030292",
            },
            "cover_image": "hashmebaby",
            "privacy_policy_url": "hahaha://hahaha",
            "terms_of_service_url": "haha2:2h2h2h2",
        }

    def test_deserialize_application(
        self, entity_factory_impl, mock_app, application_payload, owner_payload, user_payload
    ):
        application = entity_factory_impl.deserialize_application(application_payload)

        assert application.app is mock_app
        assert application.id == 209333111222
        assert application.name == "Dream Sweet in Sea Major"
        assert application.description == "I am an application"
        assert application.is_bot_public is True
        assert application.is_bot_code_grant_required is False
        assert application.owner == entity_factory_impl.deserialize_user(owner_payload)
        assert application.rpc_origins == ["127.0.0.0"]
        assert (
            application.public_key
            == b'i\x8c]\x08Y\xab\xb6\x86\xbe\x1f\x8a\x19\xe0\xe7cM\x84q\xe38\x17e\x0f\x9f\xb2\x90v\xde"{\xca\x90'
        )
        assert application.flags == application_models.ApplicationFlags.VERIFICATION_PENDING_GUILD_LIMIT
        assert application.privacy_policy_url == "hahaha://hahaha"
        assert application.terms_of_service_url == "haha2:2h2h2h2"
        assert application.icon_hash == "iwiwiwiwiw"
        # Team
        assert application.team.id == 202020202
        assert application.team.name == "Hikari Development"
        assert application.team.icon_hash == "hashtag"
        assert application.team.owner_id == 393030292
        assert isinstance(application.team, application_models.Team)
        # TeamMember
        assert len(application.team.members) == 1
        member = application.team.members[115590097100865541]
        assert member.membership_state == application_models.TeamMembershipState.INVITED
        assert member.permissions == ["*"]
        assert member.team_id == 209333111222
        assert member.user == entity_factory_impl.deserialize_user(user_payload)
        assert isinstance(member, application_models.TeamMember)

        assert application.cover_image_hash == "hashmebaby"
        assert isinstance(application, application_models.Application)

    def test_deserialize_application_with_unset_fields(self, entity_factory_impl, mock_app, owner_payload):
        application = entity_factory_impl.deserialize_application(
            {
                "id": "209333111222",
                "name": "Dream Sweet in Sea Major",
                "description": "I am an application",
                "bot_public": True,
                "bot_require_code_grant": False,
                "verify_key": "1232313223",
                "flags": 0,
                "owner": owner_payload,
            }
        )

        assert application.rpc_origins is None
        assert application.team is None
        assert application.icon_hash is None
        assert application.cover_image_hash is None
        assert application.privacy_policy_url is None
        assert application.terms_of_service_url is None

    def test_deserialize_application_with_null_fields(self, entity_factory_impl, mock_app, owner_payload):
        application = entity_factory_impl.deserialize_application(
            {
                "id": "209333111222",
                "name": "Dream Sweet in Sea Major",
                "icon": None,
                "description": "",
                "team": None,
                "owner": owner_payload,
                "bot_public": True,
                "bot_require_code_grant": False,
                "verify_key": "1232313223",
                "flags": 0,
            }
        )

        assert application.description is None
        assert application.icon_hash is None
        assert application.cover_image_hash is None
        assert application.team is None

    @pytest.fixture()
    def invite_application_payload(self):
        return {
            "id": "773336526917861400",
            "name": "Betrayal.io",
            "icon": "0227b2e89ea08d666c43003fbadbc72a",
            "description": "Play inside Discord with your friends!",
            "cover_image": "0227b2e89ea08d666c43003fbadbc72a (but as cover)",
            "verify_key": "1bf78fdbfcbabe2e1256f9b133818976591203a22febabba5ff89f86f24760ff",
        }

    @pytest.fixture()
    def authorization_information_payload(self, user_payload):
        return {
            "application": {
                "id": "4123123123123",
                "name": "abotnotabot",
                "icon": "7c635c3cc8c7b109d254d8fcc1be85e6",
                "description": "2123",
                "hook": True,
                "bot_public": True,
                "bot_require_code_grant": False,
                "verify_key": "6f6b6f6b6f646f646f646f",
                "terms_of_service_url": "htttpyptptp",
                "privacy_policy_url": "hphphphphph",
            },
            "scopes": ["identify", "guilds", "applications.commands.update"],
            "expires": "2021-02-01T18:03:20.888000+00:00",
            "user": user_payload,
        }

    def test_deserialize_authorization_information(
        self, entity_factory_impl, authorization_information_payload, user_payload
    ):
        authorization_information = entity_factory_impl.deserialize_authorization_information(
            authorization_information_payload
        )
        # AuthorizationApplication
        application = authorization_information.application
        assert application.id == 4123123123123
        assert application.name == "abotnotabot"
        assert application.description == "2123"
        assert application.icon_hash == "7c635c3cc8c7b109d254d8fcc1be85e6"
        assert application.public_key == b"okokodododo"
        assert application.is_bot_public is True
        assert application.is_bot_code_grant_required is False
        assert application.terms_of_service_url == "htttpyptptp"
        assert application.privacy_policy_url == "hphphphphph"
        assert isinstance(application, application_models.AuthorizationApplication)

        assert authorization_information.expires_at == datetime.datetime(
            2021, 2, 1, 18, 3, 20, 888000, tzinfo=datetime.timezone.utc
        )
        assert authorization_information.scopes == ["identify", "guilds", "applications.commands.update"]
        assert authorization_information.user == entity_factory_impl.deserialize_user(user_payload)

    def test_deserialize_authorization_information_with_unset_fields(
        self, entity_factory_impl, authorization_information_payload
    ):
        del authorization_information_payload["application"]["icon"]
        del authorization_information_payload["application"]["bot_public"]
        del authorization_information_payload["application"]["bot_require_code_grant"]
        del authorization_information_payload["application"]["terms_of_service_url"]
        del authorization_information_payload["application"]["privacy_policy_url"]
        del authorization_information_payload["user"]
        authorization_information = entity_factory_impl.deserialize_authorization_information(
            authorization_information_payload
        )

        assert authorization_information.user is None
        assert authorization_information.application.icon_hash is None
        assert authorization_information.application.is_bot_public is None
        assert authorization_information.application.is_bot_code_grant_required is None
        assert authorization_information.application.terms_of_service_url is None
        assert authorization_information.application.privacy_policy_url is None

    @pytest.fixture()
    def client_credentials_payload(self):
        return {
            "access_token": "6qrZcUqja7812RVdnEKjpzOL4CvHBFG",
            "token_type": "Bearer",
            "expires_in": 604800,
            "scope": "identify connections",
        }

    def test_deserialize_partial_token(self, entity_factory_impl, client_credentials_payload):
        partial_token = entity_factory_impl.deserialize_partial_token(client_credentials_payload)

        assert partial_token.access_token == "6qrZcUqja7812RVdnEKjpzOL4CvHBFG"
        assert partial_token.token_type is application_models.TokenType.BEARER
        assert partial_token.expires_in == datetime.timedelta(weeks=1)
        assert partial_token.scopes == [
            application_models.OAuth2Scope.IDENTIFY,
            application_models.OAuth2Scope.CONNECTIONS,
        ]
        assert isinstance(partial_token, application_models.PartialOAuth2Token)

    @pytest.fixture()
    def access_token_payload(self, rest_guild_payload, incoming_webhook_payload):
        return {
            "token_type": "Bearer",
            "guild": rest_guild_payload,
            "access_token": "zMndOe7jFLXGawdlxMOdNvXjjOce5X",
            "scope": "bot webhook.incoming",
            "expires_in": 2419200,
            "refresh_token": "mgp8qnvBwJcmadwgCYKyYD5CAzGAX4",
            "webhook": incoming_webhook_payload,
        }

    def test_deserialize_authorization_token(
        self, entity_factory_impl, access_token_payload, rest_guild_payload, incoming_webhook_payload
    ):
        access_token = entity_factory_impl.deserialize_authorization_token(access_token_payload)

        assert access_token.token_type is application_models.TokenType.BEARER
        assert access_token.guild == entity_factory_impl.deserialize_rest_guild(rest_guild_payload)
        assert access_token.access_token == "zMndOe7jFLXGawdlxMOdNvXjjOce5X"
        assert access_token.scopes == [
            application_models.OAuth2Scope.BOT,
            application_models.OAuth2Scope.WEBHOOK_INCOMING,
        ]
        assert access_token.expires_in == datetime.timedelta(weeks=4)
        assert access_token.refresh_token == "mgp8qnvBwJcmadwgCYKyYD5CAzGAX4"
        assert access_token.webhook == entity_factory_impl.deserialize_incoming_webhook(incoming_webhook_payload)

    def test_deserialize_authorization_token_without_optional_fields(self, entity_factory_impl, access_token_payload):
        del access_token_payload["guild"]
        del access_token_payload["webhook"]

        access_token = entity_factory_impl.deserialize_authorization_token(access_token_payload)

        assert access_token.guild is None
        assert access_token.webhook is None

    @pytest.fixture()
    def implicit_token_payload(self):
        return {
            "access_token": "RTfP0OK99U3kbRtHOoKLmJbOn45PjL",
            "token_type": "Basic",
            "expires_in": 1209600,
            "scope": "identify",
            "state": "15773059ghq9183habn",
        }

    def test_deserialize_implicit_token(self, entity_factory_impl, implicit_token_payload):
        implicit_token = entity_factory_impl.deserialize_implicit_token(implicit_token_payload)

        assert implicit_token.access_token == "RTfP0OK99U3kbRtHOoKLmJbOn45PjL"
        assert implicit_token.token_type is application_models.TokenType.BASIC
        assert implicit_token.expires_in == datetime.timedelta(weeks=2)
        assert implicit_token.scopes == [application_models.OAuth2Scope.IDENTIFY]
        assert implicit_token.state == "15773059ghq9183habn"
        assert isinstance(implicit_token, application_models.OAuth2ImplicitToken)

    def test_deserialize_implicit_token_without_state(self, entity_factory_impl, implicit_token_payload):
        del implicit_token_payload["state"]

        implicit_token = entity_factory_impl.deserialize_implicit_token(implicit_token_payload)

        assert implicit_token.state is None

    #####################
    # AUDIT LOGS MODELS #
    #####################

    def test__deserialize_audit_log_change_roles(self, entity_factory_impl):
        test_role_payloads = [
            {"id": "24", "name": "roleA"},
        ]
        roles = entity_factory_impl._deserialize_audit_log_change_roles(test_role_payloads)
        assert len(roles) == 1
        role = roles[24]
        assert role.id == 24
        assert role.name == "roleA"
        assert isinstance(role, guild_models.PartialRole)

    def test__deserialize_audit_log_overwrites(self, entity_factory_impl):
        test_overwrite_payloads = [
            {"id": "24", "type": 0, "allow": "21", "deny": "0"},
            {"id": "48", "type": 1, "deny": "42", "allow": "0"},
        ]
        overwrites = entity_factory_impl._deserialize_audit_log_overwrites(test_overwrite_payloads)
        assert overwrites == {
            24: entity_factory_impl.deserialize_permission_overwrite(
                {"id": "24", "type": 0, "allow": "21", "deny": "0"}
            ),
            48: entity_factory_impl.deserialize_permission_overwrite(
                {"id": "48", "type": 1, "deny": "42", "allow": "0"}
            ),
        }

    @pytest.fixture()
    def overwrite_info_payload(self):
        return {"id": "123123123", "type": 0, "role_name": "aRole"}

    def test__deserialize_channel_overwrite_entry_info(self, entity_factory_impl, overwrite_info_payload):
        overwrite_entry_info = entity_factory_impl._deserialize_channel_overwrite_entry_info(overwrite_info_payload)
        assert overwrite_entry_info.id == 123123123
        assert overwrite_entry_info.type is channel_models.PermissionOverwriteType.ROLE
        assert overwrite_entry_info.role_name == "aRole"
        assert isinstance(overwrite_entry_info, audit_log_models.ChannelOverwriteEntryInfo)

    @pytest.fixture()
    def message_pin_info_payload(self):
        return {
            "channel_id": "123123123",
            "message_id": "69696969",
        }

    def test__deserialize_message_pin_entry_info(self, entity_factory_impl, message_pin_info_payload):
        message_pin_info = entity_factory_impl._deserialize_message_pin_entry_info(message_pin_info_payload)
        assert message_pin_info.channel_id == 123123123
        assert message_pin_info.message_id == 69696969
        assert isinstance(message_pin_info, audit_log_models.MessagePinEntryInfo)

    @pytest.fixture()
    def member_prune_info_payload(self):
        return {
            "delete_member_days": "7",
            "members_removed": "1",
        }

    def test__deserialize_member_prune_entry_info(self, entity_factory_impl, member_prune_info_payload):
        member_prune_info = entity_factory_impl._deserialize_member_prune_entry_info(member_prune_info_payload)
        assert member_prune_info.delete_member_days == datetime.timedelta(days=7)
        assert member_prune_info.members_removed == 1
        assert isinstance(member_prune_info, audit_log_models.MemberPruneEntryInfo)

    @pytest.fixture()
    def message_bulk_delete_info_payload(self):
        return {"count": "42"}

    def test__deserialize_message_bulk_delete_entry_info(self, entity_factory_impl, message_bulk_delete_info_payload):
        message_bulk_delete_entry_info = entity_factory_impl._deserialize_message_bulk_delete_entry_info(
            message_bulk_delete_info_payload
        )
        assert message_bulk_delete_entry_info.count == 42
        assert isinstance(message_bulk_delete_entry_info, audit_log_models.MessageBulkDeleteEntryInfo)

    @pytest.fixture()
    def message_delete_info_payload(self):
        return {"count": "42", "channel_id": "4206942069"}

    def test__deserialize_message_delete_entry_info(self, entity_factory_impl, message_delete_info_payload):
        message_delete_entry_info = entity_factory_impl._deserialize_message_delete_entry_info(
            message_delete_info_payload
        )
        assert message_delete_entry_info.count == 42
        assert message_delete_entry_info.channel_id == 4206942069
        assert isinstance(message_delete_entry_info, audit_log_models.MessageDeleteEntryInfo)

    @pytest.fixture()
    def member_disconnect_info_payload(self):
        return {"count": "42"}

    def test__deserialize_member_disconnect_entry_info(self, entity_factory_impl, member_disconnect_info_payload):
        member_disconnect_entry_info = entity_factory_impl._deserialize_member_disconnect_entry_info(
            member_disconnect_info_payload
        )
        assert member_disconnect_entry_info.count == 42
        assert isinstance(member_disconnect_entry_info, audit_log_models.MemberDisconnectEntryInfo)

    @pytest.fixture()
    def member_move_info_payload(self):
        return {"count": "42", "channel_id": "22222222"}

    def test__deserialize_member_move_entry_info(self, entity_factory_impl, member_move_info_payload):
        member_move_entry_info = entity_factory_impl._deserialize_member_move_entry_info(member_move_info_payload)
        assert member_move_entry_info.channel_id == 22222222
        assert isinstance(member_move_entry_info, audit_log_models.MemberMoveEntryInfo)

    @pytest.fixture()
    def audit_log_entry_payload(self):
        return {
            "action_type": 14,
            "changes": [
                {
                    "key": "$add",
                    "new_value": [{"id": "568651298858074123", "name": "Casual"}],
                    "old_value": [{"id": "123123123312312", "name": "aRole"}],
                }
            ],
            "id": "694026906592477214",
            "options": {"id": "115590097100865541", "type": 1},
            "target_id": "115590097100865541",
            "user_id": "560984860634644482",
            "reason": "An artificial insanity.",
        }

    @pytest.fixture()
    def partial_integration_payload(self):
        return {
            "id": "4949494949",
            "name": "Blah blah",
            "type": "twitch",
            "account": {"id": "543453", "name": "Blam"},
        }

    @pytest.fixture()
    def audit_log_payload(
        self,
        audit_log_entry_payload,
        user_payload,
        incoming_webhook_payload,
        application_webhook_payload,
        follower_webhook_payload,
        partial_integration_payload,
    ):
        return {
            "audit_log_entries": [audit_log_entry_payload],
            "integrations": [partial_integration_payload],
            "users": [user_payload],
            "webhooks": [incoming_webhook_payload, application_webhook_payload, follower_webhook_payload],
        }

    def test_deserialize_audit_log(
        self,
        entity_factory_impl,
        mock_app,
        audit_log_payload,
        user_payload,
        incoming_webhook_payload,
        application_webhook_payload,
        follower_webhook_payload,
        partial_integration_payload,
    ):
        audit_log = entity_factory_impl.deserialize_audit_log(audit_log_payload)

        assert len(audit_log.entries) == 1
        entry = audit_log.entries[694026906592477214]
        assert entry.app is mock_app
        assert entry.id == 694026906592477214
        assert entry.target_id == 115590097100865541
        assert entry.user_id == 560984860634644482
        assert entry.action_type == audit_log_models.AuditLogEventType.CHANNEL_OVERWRITE_UPDATE
        assert entry.options.id == 115590097100865541
        assert entry.options.type == channel_models.PermissionOverwriteType.MEMBER
        assert entry.options.role_name is None
        assert entry.reason == "An artificial insanity."

        assert len(entry.changes) == 1
        change = entry.changes[0]
        assert change.key == audit_log_models.AuditLogChangeKey.ADD_ROLE_TO_MEMBER

        assert len(change.new_value) == 1
        role = change.new_value[568651298858074123]
        role.app is mock_app
        role.id == 568651298858074123
        role.name == "Casual"

        assert len(change.old_value) == 1
        role = change.old_value[123123123312312]
        role.app is mock_app
        role.id == 123123123312312
        role.name == "aRole"

        assert audit_log.integrations == {
            4949494949: entity_factory_impl.deserialize_partial_integration(partial_integration_payload)
        }
        assert audit_log.users == {115590097100865541: entity_factory_impl.deserialize_user(user_payload)}
        assert audit_log.webhooks == {
            223704706495545344: entity_factory_impl.deserialize_incoming_webhook(incoming_webhook_payload),
            658822586720976555: entity_factory_impl.deserialize_application_webhook(application_webhook_payload),
            752831914402115456: entity_factory_impl.deserialize_channel_follower_webhook(follower_webhook_payload),
        }

    def test_deserialize_audit_log_with_unset_or_unknown_fields(self, entity_factory_impl, audit_log_payload):
        # Unset fields
        audit_log_payload["audit_log_entries"][0]["changes"] = None
        audit_log_payload["audit_log_entries"][0]["target_id"] = None
        audit_log_payload["audit_log_entries"][0]["user_id"] = None
        audit_log_payload["audit_log_entries"][0]["options"] = None
        audit_log_payload["audit_log_entries"][0]["action_type"] = 69
        del audit_log_payload["audit_log_entries"][0]["reason"]

        audit_log = entity_factory_impl.deserialize_audit_log(audit_log_payload)

        assert len(audit_log.entries) == 1
        entry = audit_log.entries[694026906592477214]
        assert entry.changes == []
        assert entry.target_id is None
        assert entry.user_id is None
        assert entry.action_type == 69
        assert entry.options is None
        assert entry.reason is None

    def test_deserialize_audit_log_with_unhandled_change_key(self, entity_factory_impl, audit_log_payload):
        # Unset fields
        audit_log_payload["audit_log_entries"][0]["changes"][0]["key"] = "name"

        audit_log = entity_factory_impl.deserialize_audit_log(audit_log_payload)

        assert len(audit_log.entries) == 1
        entry = audit_log.entries[694026906592477214]
        assert len(entry.changes) == 1
        change = entry.changes[0]
        assert change.key == audit_log_models.AuditLogChangeKey.NAME
        assert change.new_value == [{"id": "568651298858074123", "name": "Casual"}]
        assert change.old_value == [{"id": "123123123312312", "name": "aRole"}]

    def test_deserialize_audit_log_with_change_key_unknown(self, entity_factory_impl, audit_log_payload):
        # Unset fields
        audit_log_payload["audit_log_entries"][0]["changes"][0]["key"] = "unknown"

        audit_log = entity_factory_impl.deserialize_audit_log(audit_log_payload)

        assert len(audit_log.entries) == 1
        entry = audit_log.entries[694026906592477214]
        assert len(entry.changes) == 1
        change = entry.changes[0]
        assert change.key == "unknown"
        assert change.new_value == [{"id": "568651298858074123", "name": "Casual"}]
        assert change.old_value == [{"id": "123123123312312", "name": "aRole"}]

    def test_deserialize_audit_log_with_action_type_unknown_gets_ignored(self, entity_factory_impl, audit_log_payload):
        # Unset fields
        audit_log_payload["audit_log_entries"][0]["action_type"] = 1000
        audit_log_payload["audit_log_entries"][0]["options"] = {"field1": "value1", "field2": 96}

        audit_log = entity_factory_impl.deserialize_audit_log(audit_log_payload)

        assert len(audit_log.entries) == 0

    def test_deserialize_audit_log_skips_unknown_webhook_type(
        self,
        entity_factory_impl,
        incoming_webhook_payload,
        application_webhook_payload,
    ):
        audit_log = entity_factory_impl.deserialize_audit_log(
            {
                "webhooks": [incoming_webhook_payload, {"type": -99999}, application_webhook_payload],
                "users": [],
                "audit_log_entries": [],
                "integrations": [],
            }
        )

        assert audit_log.webhooks == {
            223704706495545344: entity_factory_impl.deserialize_incoming_webhook(incoming_webhook_payload),
            658822586720976555: entity_factory_impl.deserialize_application_webhook(application_webhook_payload),
        }

    ##################
    # CHANNEL MODELS #
    ##################

    def test_deserialize_channel_follow(self, entity_factory_impl, mock_app):
        follow = entity_factory_impl.deserialize_channel_follow({"channel_id": "41231", "webhook_id": "939393"})
        assert follow.app is mock_app
        assert follow.channel_id == 41231
        assert follow.webhook_id == 939393

    @pytest.mark.parametrize("type", [0, 1])
    def test_deserialize_permission_overwrite(self, entity_factory_impl, type):
        permission_overwrite_payload = {
            "id": "4242",
            "type": type,
            "allow": 65,
            "deny": 49152,
            "allow_new": "65",
            "deny_new": "49152",
        }
        overwrite = entity_factory_impl.deserialize_permission_overwrite(permission_overwrite_payload)
        assert overwrite.type == channel_models.PermissionOverwriteType(type)
        assert overwrite.allow == permission_models.Permissions(65)
        assert overwrite.deny == permission_models.Permissions(49152)
        assert isinstance(overwrite, channel_models.PermissionOverwrite)

    @pytest.mark.parametrize(
        "type",
        [channel_models.PermissionOverwriteType.MEMBER, channel_models.PermissionOverwriteType.ROLE],
    )
    def test_serialize_permission_overwrite(self, entity_factory_impl, type):
        overwrite = channel_models.PermissionOverwrite(id=123123, type=type, allow=42, deny=62)
        payload = entity_factory_impl.serialize_permission_overwrite(overwrite)
        assert payload == {"id": "123123", "type": int(type), "allow": "42", "deny": "62"}

    @pytest.fixture()
    def partial_channel_payload(self):
        return {"id": "561884984214814750", "name": "general", "type": 0}

    def test_deserialize_partial_channel(self, entity_factory_impl, mock_app, partial_channel_payload):
        partial_channel = entity_factory_impl.deserialize_partial_channel(partial_channel_payload)
        assert partial_channel.app is mock_app
        assert partial_channel.id == 561884984214814750
        assert partial_channel.name == "general"
        assert partial_channel.type == channel_models.ChannelType.GUILD_TEXT
        assert isinstance(partial_channel, channel_models.PartialChannel)

    def test_deserialize_partial_channel_with_unset_fields(self, entity_factory_impl):
        assert entity_factory_impl.deserialize_partial_channel({"id": "22", "type": 0}).name is None

    @pytest.fixture()
    def dm_channel_payload(self, user_payload):
        return {
            "id": "123",
            "last_message_id": "456",
            "type": 1,
            "recipients": [user_payload],
        }

    def test_deserialize_dm_channel(self, entity_factory_impl, mock_app, dm_channel_payload, user_payload):
        dm_channel = entity_factory_impl.deserialize_dm(dm_channel_payload)
        assert dm_channel.app is mock_app
        assert dm_channel.id == 123
        assert dm_channel.name is None
        assert dm_channel.last_message_id == 456
        assert dm_channel.type is channel_models.ChannelType.DM
        assert dm_channel.recipient == entity_factory_impl.deserialize_user(user_payload)
        assert isinstance(dm_channel, channel_models.DMChannel)

    def test_deserialize_dm_channel_with_null_fields(self, entity_factory_impl, user_payload):
        dm_channel = entity_factory_impl.deserialize_dm(
            {"id": "123", "last_message_id": None, "type": 1, "recipients": [user_payload]}
        )
        assert dm_channel.last_message_id is None

    def test_deserialize_dm_channel_with_unsetfields(self, entity_factory_impl, user_payload):
        dm_channel = entity_factory_impl.deserialize_dm({"id": "123", "type": 1, "recipients": [user_payload]})
        assert dm_channel.last_message_id is None

    @pytest.fixture()
    def group_dm_channel_payload(self, user_payload):
        return {
            "id": "123",
            "name": "Secret Developer Group",
            "icon": "123asdf123adsf",
            "owner_id": "456",
            "application_id": "123789",
            "last_message_id": "456",
            "nicks": [{"id": "115590097100865541", "nick": "nyaa"}],
            "type": 3,
            "recipients": [user_payload],
        }

    def test_deserialize_group_dm_channel(self, entity_factory_impl, mock_app, group_dm_channel_payload, user_payload):
        group_dm = entity_factory_impl.deserialize_group_dm(group_dm_channel_payload)
        assert group_dm.app is mock_app
        assert group_dm.id == 123
        assert group_dm.name == "Secret Developer Group"
        assert group_dm.icon_hash == "123asdf123adsf"
        assert group_dm.application_id == 123789
        assert group_dm.nicknames == {115590097100865541: "nyaa"}
        assert group_dm.last_message_id == 456
        assert group_dm.type == channel_models.ChannelType.GROUP_DM
        assert group_dm.recipients == {115590097100865541: entity_factory_impl.deserialize_user(user_payload)}
        assert isinstance(group_dm, channel_models.GroupDMChannel)

    def test_test_deserialize_group_dm_channel_with_unset_fields(self, entity_factory_impl, user_payload):
        group_dm = entity_factory_impl.deserialize_group_dm(
            {
                "id": "123",
                "name": "Secret Developer Group",
                "icon": "123asdf123adsf",
                "owner_id": "456",
                "type": 3,
                "recipients": [user_payload],
            }
        )
        assert group_dm.nicknames == {}
        assert group_dm.application_id is None
        assert group_dm.last_message_id is None

    @pytest.fixture()
    def guild_category_payload(self, permission_overwrite_payload):
        return {
            "id": "123",
            "permission_overwrites": [permission_overwrite_payload],
            "name": "Test",
            "parent_id": "664565",
            "nsfw": True,
            "position": 3,
            "guild_id": "9876",
            "type": 4,
        }

    def test_deserialize_guild_category(
        self, entity_factory_impl, mock_app, guild_category_payload, permission_overwrite_payload
    ):
        guild_category = entity_factory_impl.deserialize_guild_category(guild_category_payload)
        assert guild_category.app is mock_app
        assert guild_category.id == 123
        assert guild_category.name == "Test"
        assert guild_category.type == channel_models.ChannelType.GUILD_CATEGORY
        assert guild_category.guild_id == 9876
        assert guild_category.position == 3
        assert guild_category.permission_overwrites == {
            4242: entity_factory_impl.deserialize_permission_overwrite(permission_overwrite_payload)
        }
        assert guild_category.is_nsfw is True
        assert guild_category.parent_id == 664565
        assert isinstance(guild_category, channel_models.GuildCategory)

    def test_deserialize_guild_category_with_unset_fields(self, entity_factory_impl, permission_overwrite_payload):
        guild_category = entity_factory_impl.deserialize_guild_category(
            {
                "id": "123",
                "permission_overwrites": [permission_overwrite_payload],
                "name": "Test",
                "position": 3,
                "type": 4,
                "guild_id": "123123",
            }
        )
        assert guild_category.parent_id is None
        assert guild_category.is_nsfw is None

    def test_deserialize_guild_category_with_null_fields(self, entity_factory_impl, permission_overwrite_payload):
        guild_category = entity_factory_impl.deserialize_guild_category(
            {
                "id": "123",
                "permission_overwrites": [permission_overwrite_payload],
                "name": "Test",
                "parent_id": None,
                "nsfw": True,
                "position": 3,
                "guild_id": "9876",
                "type": 4,
            }
        )
        assert guild_category.parent_id is None

    def test_deserialize_guild_text_channel(
        self, entity_factory_impl, mock_app, guild_text_channel_payload, permission_overwrite_payload
    ):
        guild_text_channel = entity_factory_impl.deserialize_guild_text_channel(guild_text_channel_payload)
        assert guild_text_channel.app is mock_app
        assert guild_text_channel.id == 123
        assert guild_text_channel.name == "general"
        assert guild_text_channel.type == channel_models.ChannelType.GUILD_TEXT
        assert guild_text_channel.guild_id == 567
        assert guild_text_channel.position == 6
        assert guild_text_channel.permission_overwrites == {
            4242: entity_factory_impl.deserialize_permission_overwrite(permission_overwrite_payload)
        }
        assert guild_text_channel.is_nsfw is True
        assert guild_text_channel.parent_id == 987
        assert guild_text_channel.topic == "¯\\_(ツ)_/¯"
        assert guild_text_channel.last_message_id == 123456
        assert guild_text_channel.rate_limit_per_user == datetime.timedelta(seconds=2)
        assert guild_text_channel.last_pin_timestamp == datetime.datetime(
            2020, 5, 27, 15, 58, 51, 545252, tzinfo=datetime.timezone.utc
        )
        assert isinstance(guild_text_channel, channel_models.GuildTextChannel)

    def test_deserialize_guild_text_channel_with_unset_fields(self, entity_factory_impl):
        guild_text_channel = entity_factory_impl.deserialize_guild_text_channel(
            {
                "id": "123",
                "name": "general",
                "type": 0,
                "position": 6,
                "permission_overwrites": [],
                "topic": "¯\\_(ツ)_/¯",
                "guild_id": "123123123",
            }
        )
        assert guild_text_channel.is_nsfw is None
        assert guild_text_channel.rate_limit_per_user.total_seconds() == 0
        assert guild_text_channel.last_pin_timestamp is None
        assert guild_text_channel.parent_id is None
        assert guild_text_channel.last_message_id is None

    def test_deserialize_guild_text_channel_with_null_fields(self, entity_factory_impl):
        guild_text_channel = entity_factory_impl.deserialize_guild_text_channel(
            {
                "id": "123",
                "guild_id": "567",
                "name": "general",
                "type": 0,
                "position": 6,
                "permission_overwrites": [],
                "rate_limit_per_user": 2,
                "nsfw": True,
                "topic": None,
                "last_message_id": None,
                "last_pin_timestamp": None,
                "parent_id": None,
            }
        )
        assert guild_text_channel.topic is None
        assert guild_text_channel.last_message_id is None
        assert guild_text_channel.last_pin_timestamp is None
        assert guild_text_channel.parent_id is None

    def test_deserialize_guild_news_channel(
        self, entity_factory_impl, mock_app, guild_news_channel_payload, permission_overwrite_payload
    ):
        news_channel = entity_factory_impl.deserialize_guild_news_channel(guild_news_channel_payload)
        assert news_channel.app is mock_app
        assert news_channel.id == 7777
        assert news_channel.name == "Important Announcements"
        assert news_channel.type == channel_models.ChannelType.GUILD_NEWS
        assert news_channel.guild_id == 123
        assert news_channel.position == 0
        assert news_channel.permission_overwrites == {
            4242: entity_factory_impl.deserialize_permission_overwrite(permission_overwrite_payload)
        }
        assert news_channel.is_nsfw is True
        assert news_channel.parent_id == 654
        assert news_channel.topic == "Super Important Announcements"
        assert news_channel.last_message_id == 456
        assert news_channel.last_pin_timestamp == datetime.datetime(
            2020, 5, 27, 15, 58, 51, 545252, tzinfo=datetime.timezone.utc
        )
        assert isinstance(news_channel, channel_models.GuildNewsChannel)

    def test_deserialize_guild_news_channel_with_unset_fields(self, entity_factory_impl):
        news_channel = entity_factory_impl.deserialize_guild_news_channel(
            {
                "id": "567",
                "name": "Important Announcements",
                "type": 5,
                "position": 0,
                "permission_overwrites": [],
                "topic": "Super Important Announcements",
                "guild_id": "4123",
            }
        )
        assert news_channel.is_nsfw is None
        assert news_channel.parent_id is None
        assert news_channel.last_pin_timestamp is None
        assert news_channel.last_message_id is None

    def test_deserialize_guild_news_channel_with_null_fields(self, entity_factory_impl):
        news_channel = entity_factory_impl.deserialize_guild_news_channel(
            {
                "id": "567",
                "guild_id": "123",
                "name": "Important Announcements",
                "type": 5,
                "position": 0,
                "permission_overwrites": [],
                "nsfw": True,
                "topic": None,
                "last_message_id": None,
                "parent_id": None,
                "last_pin_timestamp": None,
            }
        )
        assert news_channel.topic is None
        assert news_channel.last_message_id is None
        assert news_channel.parent_id is None
        assert news_channel.last_pin_timestamp is None

    @pytest.fixture()
    def guild_voice_channel_payload(self, permission_overwrite_payload):
        return {
            "id": "555",
            "guild_id": "789",
            "name": "Secret Developer Discussions",
            "type": 2,
            "nsfw": True,
            "position": 4,
            "permission_overwrites": [permission_overwrite_payload],
            "bitrate": 64000,
            "user_limit": 3,
            "rtc_region": "europe",
            "parent_id": "456",
            "video_quality_mode": 1,
        }

    def test_deserialize_guild_voice_channel(
        self, entity_factory_impl, mock_app, guild_voice_channel_payload, permission_overwrite_payload
    ):
        voice_channel = entity_factory_impl.deserialize_guild_voice_channel(guild_voice_channel_payload)
        assert voice_channel.id == 555
        assert voice_channel.name == "Secret Developer Discussions"
        assert voice_channel.type == channel_models.ChannelType.GUILD_VOICE
        assert voice_channel.guild_id == 789
        assert voice_channel.position == 4
        assert voice_channel.permission_overwrites == {
            4242: entity_factory_impl.deserialize_permission_overwrite(permission_overwrite_payload)
        }
        assert voice_channel.is_nsfw is True
        assert voice_channel.parent_id == 456
        assert voice_channel.region == "europe"
        assert voice_channel.bitrate == 64000
        assert voice_channel.video_quality_mode is channel_models.VideoQualityMode.AUTO
        assert voice_channel.user_limit == 3
        assert isinstance(voice_channel, channel_models.GuildVoiceChannel)

    def test_deserialize_guild_voice_channel_with_null_fields(self, entity_factory_impl):
        voice_channel = entity_factory_impl.deserialize_guild_voice_channel(
            {
                "id": "123",
                "permission_overwrites": [],
                "name": "Half Life 3",
                "parent_id": None,
                "nsfw": True,
                "position": 2,
                "guild_id": "1234",
                "bitrate": 64000,
                "user_limit": 3,
                "rtc_region": None,
                "type": 6,
                "video_quality_mode": 1,
            }
        )
        assert voice_channel.parent_id is None
        assert voice_channel.region is None

    def test_deserialize_guild_voice_channel_with_unset_fields(self, entity_factory_impl):
        voice_channel = entity_factory_impl.deserialize_guild_voice_channel(
            {
                "id": "123",
                "permission_overwrites": [],
                "name": "Half Life 3",
                "position": 2,
                "bitrate": 64000,
                "user_limit": 3,
                "type": 6,
                "guild_id": "123123",
            }
        )
        assert voice_channel.video_quality_mode is channel_models.VideoQualityMode.AUTO
        assert voice_channel.parent_id is None
        assert voice_channel.is_nsfw is None
        assert voice_channel.region is None

    @pytest.fixture()
    def guild_stage_channel_payload(self, permission_overwrite_payload):
        return {
            "id": "555",
            "guild_id": "666",
            "name": "Secret Developer Discussions",
            "type": 13,
            "nsfw": False,
            "position": 6,
            "permission_overwrites": [permission_overwrite_payload],
            "bitrate": 64000,
            "user_limit": 3,
            "rtc_region": "euoo",
            "parent_id": "543",
        }

    def test_deserialize_guild_stage_channel(
        self, entity_factory_impl, mock_app, guild_stage_channel_payload, permission_overwrite_payload
    ):
        voice_channel = entity_factory_impl.deserialize_guild_stage_channel(guild_stage_channel_payload)
        assert voice_channel.id == 555
        assert voice_channel.name == "Secret Developer Discussions"
        assert voice_channel.type == channel_models.ChannelType.GUILD_STAGE
        assert voice_channel.guild_id == 666
        assert voice_channel.position == 6
        assert voice_channel.permission_overwrites == {
            4242: entity_factory_impl.deserialize_permission_overwrite(permission_overwrite_payload)
        }
        assert voice_channel.is_nsfw is False
        assert voice_channel.parent_id == 543
        assert voice_channel.region == "euoo"
        assert voice_channel.bitrate == 64000
        assert voice_channel.user_limit == 3
        assert isinstance(voice_channel, channel_models.GuildStageChannel)

    def test_deserialize_guild_stage_channel_with_null_fields(self, entity_factory_impl):
        voice_channel = entity_factory_impl.deserialize_guild_voice_channel(
            {
                "id": "123",
                "permission_overwrites": [],
                "name": "Half Life 3",
                "parent_id": None,
                "nsfw": True,
                "position": 2,
                "guild_id": "1234",
                "bitrate": 64000,
                "user_limit": 3,
                "rtc_region": None,
                "type": 6,
            }
        )
        assert voice_channel.parent_id is None
        assert voice_channel.region is None

    def test_deserialize_guild_stage_channel_with_unset_fields(self, entity_factory_impl):
        voice_channel = entity_factory_impl.deserialize_guild_stage_channel(
            {
                "id": "123",
                "permission_overwrites": [],
                "name": "Half Life 3",
                "position": 2,
                "bitrate": 64000,
                "user_limit": 3,
                "rtc_region": "europe",
                "type": 6,
                "guild_id": "123123",
            }
        )
        assert voice_channel.parent_id is None
        assert voice_channel.is_nsfw is None

    def test_deserialize_channel_returns_right_type(
        self,
        entity_factory_impl,
        dm_channel_payload,
        group_dm_channel_payload,
        guild_category_payload,
        guild_text_channel_payload,
        guild_news_channel_payload,
        guild_voice_channel_payload,
        guild_stage_channel_payload,
    ):
        for payload, expected_type in [
            (dm_channel_payload, channel_models.DMChannel),
            (group_dm_channel_payload, channel_models.GroupDMChannel),
            (guild_category_payload, channel_models.GuildCategory),
            (guild_text_channel_payload, channel_models.GuildTextChannel),
            (guild_news_channel_payload, channel_models.GuildNewsChannel),
            (guild_voice_channel_payload, channel_models.GuildVoiceChannel),
            (guild_stage_channel_payload, channel_models.GuildStageChannel),
        ]:
            assert isinstance(entity_factory_impl.deserialize_channel(payload), expected_type)

    def test_deserialize_channel_handles_unknown_channel_type(self, entity_factory_impl):
        with pytest.raises(errors.UnrecognisedEntityError):
            entity_factory_impl.deserialize_channel({"type": -9999999999})

    @pytest.mark.parametrize(
        ("type_", "fn"),
        [
            (0, "deserialize_guild_text_channel"),
            (2, "deserialize_guild_voice_channel"),
            (4, "deserialize_guild_category"),
            (5, "deserialize_guild_news_channel"),
            (13, "deserialize_guild_stage_channel"),
        ],
    )
    def test_deserialize_channel_when_guild(self, mock_app, type_, fn):
        payload = {"type": type_}

        with mock.patch.object(entity_factory.EntityFactoryImpl, fn) as expected_fn:
            # We need to instantiate it after the mock so that the functions that are stored in the dicts
            # are the ones we mock
            entity_factory_impl = entity_factory.EntityFactoryImpl(app=mock_app)

            assert entity_factory_impl.deserialize_channel(payload, guild_id=123) is expected_fn.return_value

        expected_fn.assert_called_once_with(payload, guild_id=123)

    @pytest.mark.parametrize(
        ("type_", "fn"),
        [
            (1, "deserialize_dm"),
            (3, "deserialize_group_dm"),
        ],
    )
    def test_deserialize_channel_when_dm(self, mock_app, type_, fn):
        payload = {"type": type_}

        with mock.patch.object(entity_factory.EntityFactoryImpl, fn) as expected_fn:
            # We need to instantiate it after the mock so that the functions that are stored in the dicts
            # are the ones we mock
            entity_factory_impl = entity_factory.EntityFactoryImpl(app=mock_app)

            assert entity_factory_impl.deserialize_channel(payload, guild_id=123123123) is expected_fn.return_value

        expected_fn.assert_called_once_with(payload)

    def test_deserialize_channel_when_unknown_type(self, entity_factory_impl):
        with pytest.raises(errors.UnrecognisedEntityError):
            entity_factory_impl.deserialize_channel({"type": -111})

    ################
    # EMBED MODELS #
    ################

    @pytest.fixture()
    def embed_payload(self):
        return {
            "title": "embed title",
            "description": "embed description",
            "url": "https://somewhere.com",
            "timestamp": "2020-03-22T16:40:39.218000+00:00",
            "color": 14014915,
            "footer": {
                "text": "footer text",
                "icon_url": "https://somewhere.com/footer.png",
                "proxy_icon_url": "https://media.somewhere.com/footer.png",
            },
            "image": {
                "url": "https://somewhere.com/image.png",
                "proxy_url": "https://media.somewhere.com/image.png",
                "height": 122,
                "width": 133,
            },
            "thumbnail": {
                "url": "https://somewhere.com/thumbnail.png",
                "proxy_url": "https://media.somewhere.com/thumbnail.png",
                "height": 123,
                "width": 456,
            },
            "video": {
                "url": "https://somewhere.com/video.mp4",
                "height": 1234,
                "width": 4567,
                "proxy_url": "https://somewhere.com/proxy/video.mp4",
            },
            "provider": {"name": "some name", "url": "https://somewhere.com/provider"},
            "author": {
                "name": "some name",
                "url": "https://somewhere.com/author-url",
                "icon_url": "https://somewhere.com/author.png",
                "proxy_icon_url": "https://media.somewhere.com/author.png",
            },
            "fields": [{"name": "title", "value": "some value", "inline": True}],
        }

    def test_deserialize_embed_with_full_embed(self, entity_factory_impl, embed_payload):
        embed = entity_factory_impl.deserialize_embed(embed_payload)
        assert embed.title == "embed title"
        assert embed.description == "embed description"
        assert embed.url == "https://somewhere.com"
        assert embed.timestamp == datetime.datetime(2020, 3, 22, 16, 40, 39, 218000, tzinfo=datetime.timezone.utc)
        assert embed.color == color_models.Color(14014915)
        assert isinstance(embed.color, color_models.Color)
        # EmbedFooter
        assert embed.footer.text == "footer text"
        assert embed.footer.icon.resource.url == "https://somewhere.com/footer.png"
        assert embed.footer.icon.proxy_resource.url == "https://media.somewhere.com/footer.png"
        assert isinstance(embed.footer, embed_models.EmbedFooter)
        # EmbedImage
        assert embed.image.resource.url == "https://somewhere.com/image.png"
        assert embed.image.proxy_resource.url == "https://media.somewhere.com/image.png"
        assert embed.image.height == 122
        assert embed.image.width == 133
        assert isinstance(embed.image, embed_models.EmbedImage)
        # EmbedThumbnail
        assert embed.thumbnail.resource.url == "https://somewhere.com/thumbnail.png"
        assert embed.thumbnail.proxy_resource.url == "https://media.somewhere.com/thumbnail.png"
        assert embed.thumbnail.height == 123
        assert embed.thumbnail.width == 456
        assert isinstance(embed.thumbnail, embed_models.EmbedImage)
        # EmbedVideo
        assert embed.video.resource.url == "https://somewhere.com/video.mp4"
        assert embed.video.proxy_resource.url == "https://somewhere.com/proxy/video.mp4"
        assert embed.video.height == 1234
        assert embed.video.width == 4567
        assert isinstance(embed.video, embed_models.EmbedVideo)
        # EmbedProvider
        assert embed.provider.name == "some name"
        assert embed.provider.url == "https://somewhere.com/provider"
        assert isinstance(embed.provider, embed_models.EmbedProvider)
        # EmbedAuthor
        assert embed.author.name == "some name"
        assert embed.author.url == "https://somewhere.com/author-url"
        assert embed.author.icon.resource.url == "https://somewhere.com/author.png"
        assert embed.author.icon.proxy_resource.url == "https://media.somewhere.com/author.png"
        assert isinstance(embed.author, embed_models.EmbedAuthor)
        # EmbedField
        assert len(embed.fields) == 1
        field = embed.fields[0]
        assert field.name == "title"
        assert field.value == "some value"
        assert field.is_inline is True
        assert isinstance(field, embed_models.EmbedField)

    def test_deserialize_embed_with_partial_sub_fields(self, entity_factory_impl, embed_payload):
        embed = entity_factory_impl.deserialize_embed(
            {
                "footer": {"text": "footer text"},
                "image": {"url": "https://blahblah.blahblahblah"},
                "thumbnail": {"url": "https://blahblah2.blahblahblah"},
                "video": {"url": "https://blahblah3.blahblahblah"},
                "provider": {"url": "https://blahbla5h.blahblahblah"},
                "author": {"name": "author name"},
            }
        )
        # EmbedFooter
        assert embed.footer.text == "footer text"
        assert embed.footer.icon is None
        # EmbedImage
        assert embed.image.resource.url == "https://blahblah.blahblahblah"
        assert embed.image.proxy_resource is None
        assert embed.image.width is None
        assert embed.image.height is None
        # EmbedThumbnail
        assert embed.thumbnail.resource.url == "https://blahblah2.blahblahblah"
        assert embed.thumbnail.proxy_resource is None
        assert embed.thumbnail.height is None
        assert embed.thumbnail.width is None
        # EmbedVideo
        assert embed.video.resource.url == "https://blahblah3.blahblahblah"
        assert embed.video.proxy_resource is None
        assert embed.video.height is None
        assert embed.video.width is None
        # EmbedProvider
        assert embed.provider.name is None
        assert embed.provider.url == "https://blahbla5h.blahblahblah"
        # EmbedAuthor
        assert embed.author.name == "author name"
        assert embed.author.url is None
        assert embed.author.icon is None

    def test_deserialize_embed_with_other_null_sub_fields(self, entity_factory_impl, embed_payload):
        embed = entity_factory_impl.deserialize_embed(
            {
                "footer": {"text": "footer text"},
                "provider": {"name": "name name"},
                "author": {"url": "urlurlurl"},
                "fields": [{"name": "title", "value": "some value"}],
            }
        )
        # EmbedProvider
        assert embed.provider.name == "name name"
        assert embed.provider.url is None
        # EmbedAuthor
        assert embed.author.name is None
        assert embed.author.url == "urlurlurl"
        assert embed.author.icon is None

    def test_deserialize_embed_with_partial_fields(self, entity_factory_impl, embed_payload):
        embed = entity_factory_impl.deserialize_embed(
            {
                "footer": {"text": "footer text"},
                "image": {},
                "thumbnail": {},
                "video": {},
                "provider": {},
                "author": {"name": "author name"},
                "fields": [{"name": "title", "value": "some value"}],
            }
        )
        # EmbedFooter
        assert embed.footer.text == "footer text"
        assert embed.footer.icon is None
        # EmbedImage
        assert embed.image is None
        # EmbedThumbnail
        assert embed.thumbnail is None
        # EmbedVideo
        assert embed.video is None
        # EmbedProvider
        assert embed.provider is None
        # EmbedAuthor
        assert embed.author.name == "author name"
        assert embed.author.url is None
        assert embed.author.icon is None
        # EmbedField
        assert len(embed.fields) == 1
        field = embed.fields[0]
        assert field.name == "title"
        assert field.value == "some value"
        assert field.is_inline is False
        assert isinstance(field, embed_models.EmbedField)

    def test_deserialize_embed_with_empty_embed(self, entity_factory_impl):
        embed = entity_factory_impl.deserialize_embed({})
        assert embed.title is None
        assert embed.description is None
        assert embed.url is None
        assert embed.timestamp is None
        assert embed.color is None
        assert embed.footer is None
        assert embed.image is None
        assert embed.thumbnail is None
        assert embed.video is None
        assert embed.provider is None
        assert embed.author is None
        assert embed.fields == []

    def test_serialize_embed_with_non_url_resources_provides_attachments(self, entity_factory_impl):
        footer_icon = embed_models.EmbedResource(resource=files.File("cat.png"))
        thumbnail = embed_models.EmbedImage(resource=files.File("dog.png"))
        image = embed_models.EmbedImage(resource=files.Bytes(b"potato kung fu", "sushi.pdf"))
        author_icon = embed_models.EmbedResource(resource=files.Bytes(b"potato kung fu^2", "sushi².jpg"))
        video_icon = embed_models.EmbedResource(resource=files.Bytes(b"whatevr", "sushi².mp4"))

        payload, resources = entity_factory_impl.serialize_embed(
            embed_models.Embed.from_received_embed(
                title="Title",
                description="Nyaa",
                url="https://some-url",
                timestamp=datetime.datetime(2020, 5, 29, 20, 37, 22, 865139),
                color=color_models.Color(321321),
                footer=embed_models.EmbedFooter(text="TEXT", icon=footer_icon),
                image=image,
                thumbnail=thumbnail,
                author=embed_models.EmbedAuthor(name="AUTH ME", url="wss://\\_/-_-\\_/", icon=author_icon),
                fields=[embed_models.EmbedField(value="VALUE", name="NAME", inline=True)],
                provider=None,
                video=embed_models.EmbedVideo(resource=video_icon),
            )
        )

        # Non URL bois should be returned in the resources container.
        assert len(resources) == 4
        assert footer_icon.resource in resources
        assert thumbnail.resource in resources
        assert image.resource in resources
        assert author_icon.resource in resources

        assert payload == {
            "title": "Title",
            "description": "Nyaa",
            "url": "https://some-url",
            "timestamp": "2020-05-29T20:37:22.865139",
            "color": 321321,
            "footer": {"text": "TEXT", "icon_url": footer_icon.url},
            "image": {"url": image.url},
            "thumbnail": {"url": thumbnail.url},
            "author": {"name": "AUTH ME", "url": "wss://\\_/-_-\\_/", "icon_url": author_icon.url},
            "fields": [{"value": "VALUE", "name": "NAME", "inline": True}],
        }

    def test_serialize_embed_with_url_resources_does_not_provide_attachments(self, entity_factory_impl):
        class DummyWebResource(files.WebResource):
            @property
            def url(self) -> str:
                return "http://lolbook.com"

            @property
            def filename(self) -> str:
                return "lolbook.png"

        footer_icon = embed_models.EmbedResource(resource=files.URL("http://http.cat"))
        thumbnail = embed_models.EmbedImage(resource=DummyWebResource())
        image = embed_models.EmbedImage(resource=files.URL("http://bazbork.com"))
        author_icon = embed_models.EmbedResource(resource=files.URL("http://foobar.com"))

        payload, resources = entity_factory_impl.serialize_embed(
            embed_models.Embed.from_received_embed(
                title="Title",
                description="Nyaa",
                url="https://some-url",
                timestamp=datetime.datetime(2020, 5, 29, 20, 37, 22, 865139),
                color=color_models.Color(321321),
                footer=embed_models.EmbedFooter(text="TEXT", icon=footer_icon),
                image=image,
                thumbnail=thumbnail,
                author=embed_models.EmbedAuthor(name="AUTH ME", url="wss://\\_/-_-\\_/", icon=author_icon),
                fields=[embed_models.EmbedField(value="VALUE", name="NAME", inline=True)],
                video=embed_models.EmbedVideo(
                    resource=embed_models.EmbedResource(resource=files.URL("http://foobar.com"))
                ),
                provider=embed_models.EmbedProvider(name="I said nya"),
            )
        )

        # Non URL bois should be returned in the resources container.
        assert footer_icon.resource not in resources
        assert thumbnail.resource not in resources
        assert image.resource not in resources
        assert author_icon.resource not in resources
        assert not resources

        assert payload == {
            "title": "Title",
            "description": "Nyaa",
            "url": "https://some-url",
            "timestamp": "2020-05-29T20:37:22.865139",
            "color": 321321,
            "footer": {"text": "TEXT", "icon_url": footer_icon.url},
            "image": {"url": image.url},
            "thumbnail": {"url": thumbnail.url},
            "author": {"name": "AUTH ME", "url": "wss://\\_/-_-\\_/", "icon_url": author_icon.url},
            "fields": [{"value": "VALUE", "name": "NAME", "inline": True}],
        }

    def test_serialize_embed_with_null_sub_fields(self, entity_factory_impl):
        payload, resources = entity_factory_impl.serialize_embed(
            embed_models.Embed.from_received_embed(
                title="Title",
                description="Nyaa",
                url="https://some-url",
                timestamp=datetime.datetime(2020, 5, 29, 20, 37, 22, 865139),
                color=color_models.Color(321321),
                footer=embed_models.EmbedFooter(),
                author=embed_models.EmbedAuthor(),
                video=None,
                provider=None,
                fields=None,
                image=None,
                thumbnail=None,
            )
        )
        assert payload == {
            "title": "Title",
            "description": "Nyaa",
            "url": "https://some-url",
            "timestamp": "2020-05-29T20:37:22.865139",
            "color": 321321,
            "author": {},
            "footer": {},
        }
        assert resources == []

    def test_serialize_embed_with_null_attributes(self, entity_factory_impl):
        assert entity_factory_impl.serialize_embed(embed_models.Embed()) == ({}, [])

    @pytest.mark.parametrize(
        "field_kwargs",
        [
            {"name": None, "value": "correct value"},
            {"name": "", "value": "correct value"},
            {"name": "    ", "value": "correct value"},
            {"name": "correct value", "value": None},
            {"name": "correct value", "value": ""},
            {"name": "correct value", "value": "    "},
        ],
    )
    def test_serialize_embed_validators(self, entity_factory_impl, field_kwargs):
        embed_obj = embed_models.Embed()
        embed_obj.add_field(**field_kwargs)
        with pytest.raises(TypeError):
            entity_factory_impl.serialize_embed(embed_obj)

    ################
    # EMOJI MODELS #
    ################

    def test_deserialize_unicode_emoji(self, entity_factory_impl):
        emoji = entity_factory_impl.deserialize_unicode_emoji({"name": "🤷"})
        assert emoji.name == "🤷"
        assert isinstance(emoji, emoji_models.UnicodeEmoji)

    def test_deserialize_custom_emoji(self, entity_factory_impl, mock_app, custom_emoji_payload):
        emoji = entity_factory_impl.deserialize_custom_emoji(custom_emoji_payload)
        assert emoji.id == snowflakes.Snowflake(691225175349395456)
        assert emoji.name == "test"
        assert emoji.is_animated is True
        assert isinstance(emoji, emoji_models.CustomEmoji)

    def test_deserialize_custom_emoji_with_unset_and_null_fields(
        self, entity_factory_impl, mock_app, custom_emoji_payload
    ):
        emoji = entity_factory_impl.deserialize_custom_emoji({"id": "691225175349395456", "name": None})
        assert emoji.is_animated is False
        assert emoji.name is None

    def test_deserialize_known_custom_emoji(
        self, entity_factory_impl, mock_app, user_payload, known_custom_emoji_payload
    ):
        emoji = entity_factory_impl.deserialize_known_custom_emoji(
            known_custom_emoji_payload, guild_id=snowflakes.Snowflake(1235123)
        )
        assert emoji.app is mock_app
        assert emoji.id == 12345
        assert emoji.guild_id == 1235123
        assert emoji.name == "testing"
        assert emoji.is_animated is False
        assert emoji.role_ids == [123, 456]
        assert emoji.user == entity_factory_impl.deserialize_user(user_payload)
        assert emoji.is_colons_required is True
        assert emoji.is_managed is False
        assert emoji.is_available is True
        assert isinstance(emoji, emoji_models.KnownCustomEmoji)

    def test_deserialize_known_custom_emoji_with_unset_fields(self, entity_factory_impl):
        emoji = entity_factory_impl.deserialize_known_custom_emoji(
            {
                "id": "12345",
                "name": "testing",
                "available": True,
                "roles": ["123", "456"],
                "require_colons": True,
                "managed": False,
            },
            guild_id=snowflakes.Snowflake(642334234),
        )
        assert emoji.user is None
        assert emoji.is_animated is False

    @pytest.mark.parametrize(
        ("payload", "expected_type"),
        [({"name": "🤷"}, emoji_models.UnicodeEmoji), ({"id": "1234", "name": "test"}, emoji_models.CustomEmoji)],
    )
    def test_deserialize_emoji_returns_expected_type(self, entity_factory_impl, payload, expected_type):
        isinstance(entity_factory_impl.deserialize_emoji(payload), expected_type)

    ##################
    # GATEWAY MODELS #
    ##################

    @pytest.fixture()
    def gateway_bot_payload(self):
        return {
            "url": "wss://gateway.discord.gg",
            "shards": 1,
            "session_start_limit": {"total": 1000, "remaining": 991, "reset_after": 14170186, "max_concurrency": 5},
        }

    def test_deserialize_gateway_bot(self, entity_factory_impl, gateway_bot_payload):
        gateway_bot = entity_factory_impl.deserialize_gateway_bot_info(gateway_bot_payload)
        assert isinstance(gateway_bot, gateway_models.GatewayBotInfo)
        assert gateway_bot.url == "wss://gateway.discord.gg"
        assert gateway_bot.shard_count == 1
        # SessionStartLimit
        assert isinstance(gateway_bot.session_start_limit, gateway_models.SessionStartLimit)
        assert gateway_bot.session_start_limit.max_concurrency == 5
        assert gateway_bot.session_start_limit.total == 1000
        assert gateway_bot.session_start_limit.remaining == 991
        assert gateway_bot.session_start_limit.reset_after == datetime.timedelta(milliseconds=14170186)

    ################
    # GUILD MODELS #
    ################

    @pytest.fixture()
    def guild_embed_payload(self):
        return {"channel_id": "123123123", "enabled": True}

    def test_deserialize_widget_embed(self, entity_factory_impl, mock_app, guild_embed_payload):
        guild_embed = entity_factory_impl.deserialize_guild_widget(guild_embed_payload)
        assert guild_embed.app is mock_app
        assert guild_embed.channel_id == 123123123
        assert guild_embed.is_enabled is True
        assert isinstance(guild_embed, guild_models.GuildWidget)

    def test_deserialize_guild_embed_with_null_fields(self, entity_factory_impl, mock_app):
        assert entity_factory_impl.deserialize_guild_widget({"channel_id": None, "enabled": True}).channel_id is None

    @pytest.fixture()
    def guild_welcome_screen_payload(self):
        return {
            "description": "What does the fox say? Nico Nico Nico NIIIIIIIIIIIIIIIIIIIIIII!!!!",
            "welcome_channels": [
                {
                    "channel_id": "87656344532234",
                    "description": "Follow for nothing",
                    "emoji_id": None,
                    "emoji_name": "📡",
                },
                {
                    "channel_id": "89563452341234",
                    "description": "Get help with cats",
                    "emoji_id": 31231351234,
                    "emoji_name": "dogGoesMeow",
                },
                {
                    "channel_id": "89563452341234",
                    "description": "Get help with cats",
                    "emoji_id": None,
                    "emoji_name": None,
                },
                {"channel_id": "92929292929", "description": "hi there", "emoji_id": "49494949", "emoji_name": None},
            ],
        }

    def test_deserialize_welcome_screen(self, entity_factory_impl, mock_app, guild_welcome_screen_payload):
        welcome_screen = entity_factory_impl.deserialize_welcome_screen(guild_welcome_screen_payload)

        assert welcome_screen.description == "What does the fox say? Nico Nico Nico NIIIIIIIIIIIIIIIIIIIIIII!!!!"

        assert welcome_screen.channels[0].channel_id == 87656344532234
        assert welcome_screen.channels[0].description == "Follow for nothing"

        assert isinstance(welcome_screen.channels[0].emoji_name, emoji_models.UnicodeEmoji)
        assert welcome_screen.channels[0].emoji_name == "📡"
        assert welcome_screen.channels[0].emoji_id is None

        assert not isinstance(welcome_screen.channels[1].emoji_name, emoji_models.UnicodeEmoji)
        assert welcome_screen.channels[1].emoji_name == "dogGoesMeow"
        assert welcome_screen.channels[1].emoji_id == 31231351234

        assert welcome_screen.channels[2].emoji_name is None
        assert welcome_screen.channels[2].emoji_id is None

        assert welcome_screen.channels[3].emoji_name is None
        assert welcome_screen.channels[3].emoji_id == 49494949

    def test_serialize_welcome_channel_with_custom_emoji(self, entity_factory_impl, mock_app):
        channel = guild_models.WelcomeChannel(
            channel_id=snowflakes.Snowflake(431231),
            description="meow",
            emoji_id=snowflakes.Snowflake(564123),
            emoji_name="boom",
        )
        result = entity_factory_impl.serialize_welcome_channel(channel)

        assert result == {"channel_id": "431231", "description": "meow", "emoji_id": "564123"}

    def test_serialize_welcome_channel_with_unicode_emoji(self, entity_factory_impl, mock_app):
        channel = guild_models.WelcomeChannel(
            channel_id=snowflakes.Snowflake(4312311),
            description="meow1",
            emoji_name=emoji_models.UnicodeEmoji("a"),
            emoji_id=None,
        )
        result = entity_factory_impl.serialize_welcome_channel(channel)

        assert result == {"channel_id": "4312311", "description": "meow1", "emoji_name": "a"}

    def test_serialize_welcome_channel_with_no_emoji(self, entity_factory_impl, mock_app):
        channel = guild_models.WelcomeChannel(
            channel_id=snowflakes.Snowflake(4312312), description="meow2", emoji_id=None, emoji_name=None
        )
        result = entity_factory_impl.serialize_welcome_channel(channel)

        assert result == {"channel_id": "4312312", "description": "meow2"}

    def test_deserialize_member(self, entity_factory_impl, mock_app, member_payload, user_payload):
        member_payload = {**member_payload, "guild_id": "76543325"}
        member = entity_factory_impl.deserialize_member(member_payload)
        assert member.app is mock_app
        assert member.guild_id == 76543325
        assert member.guild_avatar_hash == "estrogen"
        assert member.user == entity_factory_impl.deserialize_user(user_payload)
        assert member.nickname == "foobarbaz"
        assert member.role_ids == [11111, 22222, 33333, 44444, 76543325]
        assert member.joined_at == datetime.datetime(2015, 4, 26, 6, 26, 56, 936000, tzinfo=datetime.timezone.utc)
        assert member.premium_since == datetime.datetime(2019, 5, 17, 6, 26, 56, 936000, tzinfo=datetime.timezone.utc)
        assert member.raw_communication_disabled_until == datetime.datetime(
            2021, 10, 18, 6, 26, 56, 936000, tzinfo=datetime.timezone.utc
        )
        assert member.is_deaf is False
        assert member.is_mute is True
        assert member.is_pending is False
        assert isinstance(member, guild_models.Member)

    def test_deserialize_member_when_guild_id_already_in_role_array(
        self, entity_factory_impl, mock_app, member_payload, user_payload
    ):
        # While this isn't a legitimate case based on the current behaviour of the API, we still want to cover this
        # to ensure no duplication occurs.
        member_payload = {**member_payload, "guild_id": "76543325"}
        member_payload["roles"] = [11111, 22222, 76543325, 33333, 44444]
        member = entity_factory_impl.deserialize_member(member_payload)
        assert member.app is mock_app
        assert member.guild_id == 76543325
        assert member.user == entity_factory_impl.deserialize_user(user_payload)
        assert member.nickname == "foobarbaz"
        assert member.role_ids == [11111, 22222, 76543325, 33333, 44444]
        assert member.joined_at == datetime.datetime(2015, 4, 26, 6, 26, 56, 936000, tzinfo=datetime.timezone.utc)
        assert member.premium_since == datetime.datetime(2019, 5, 17, 6, 26, 56, 936000, tzinfo=datetime.timezone.utc)
        assert member.is_deaf is False
        assert member.is_mute is True
        assert isinstance(member, guild_models.Member)

    def test_deserialize_member_with_null_fields(self, entity_factory_impl, user_payload):
        member = entity_factory_impl.deserialize_member(
            {
                "nick": None,
                "roles": ["11111", "22222", "33333", "44444"],
                "joined_at": "2015-04-26T06:26:56.936000+00:00",
                "premium_since": None,
                "deaf": False,
                "avatar": None,
                "mute": True,
                "pending": False,
                "user": user_payload,
                "guild_id": "123123453234",
                "communication_disabled_until": None,
            }
        )
        assert member.nickname is None
        assert member.premium_since is None
        assert member.guild_avatar_hash is None
        assert isinstance(member, guild_models.Member)

    def test_deserialize_member_with_undefined_fields(self, entity_factory_impl, user_payload):
        member = entity_factory_impl.deserialize_member(
            {
                "roles": ["11111", "22222", "33333", "44444"],
                "joined_at": "2015-04-26T06:26:56.936000+00:00",
                "user": user_payload,
                "guild_id": "123123123",
            }
        )
        assert member.nickname is None
        assert member.premium_since is None
        assert member.guild_avatar_hash is None
        assert member.is_deaf is undefined.UNDEFINED
        assert member.is_mute is undefined.UNDEFINED
        assert member.is_pending is undefined.UNDEFINED

    def test_deserialize_member_with_passed_through_user_object_and_guild_id(self, entity_factory_impl):
        mock_user = mock.Mock(user_models.UserImpl)
        member = entity_factory_impl.deserialize_member(
            {
                "nick": "foobarbaz",
                "roles": ["11111", "22222", "33333", "44444"],
                "joined_at": "2015-04-26T06:26:56.936000+00:00",
                "premium_since": "2019-05-17T06:26:56.936000+00:00",
                "deaf": False,
                "mute": True,
            },
            user=mock_user,
            guild_id=snowflakes.Snowflake(64234),
        )
        assert member.user is mock_user
        assert member.guild_id == 64234

    def test_deserialize_role(self, entity_factory_impl, mock_app, guild_role_payload):
        guild_role = entity_factory_impl.deserialize_role(guild_role_payload, guild_id=snowflakes.Snowflake(76534453))
        assert guild_role.app is mock_app
        assert guild_role.id == 41771983423143936
        assert guild_role.guild_id == 76534453
        assert guild_role.name == "WE DEM BOYZZ!!!!!!"
        assert guild_role.icon_hash == "abc123hash"
        assert guild_role.unicode_emoji == emoji_models.UnicodeEmoji("\N{OK HAND SIGN}")
        assert isinstance(guild_role.unicode_emoji, emoji_models.UnicodeEmoji)
        assert guild_role.color == color_models.Color(3_447_003)
        assert guild_role.is_hoisted is True
        assert guild_role.position == 0
        assert guild_role.permissions == permission_models.Permissions(66_321_471)
        assert guild_role.is_managed is False
        assert guild_role.is_mentionable is False
        assert guild_role.bot_id == 123
        assert guild_role.integration_id == 456
        assert guild_role.is_premium_subscriber_role is True
        assert isinstance(guild_role, guild_models.Role)

    def test_deserialize_role_with_missing_or_unset_fields(self, entity_factory_impl, guild_role_payload):
        guild_role_payload["tags"] = {}
        guild_role_payload["unicode_emoji"] = None
        guild_role = entity_factory_impl.deserialize_role(guild_role_payload, guild_id=snowflakes.Snowflake(76534453))
        assert guild_role.bot_id is None
        assert guild_role.integration_id is None
        assert guild_role.is_premium_subscriber_role is False
        assert guild_role.unicode_emoji is None

    def test_deserialize_role_with_no_tags(self, entity_factory_impl, guild_role_payload):
        del guild_role_payload["tags"]
        guild_role = entity_factory_impl.deserialize_role(guild_role_payload, guild_id=snowflakes.Snowflake(76534453))
        assert guild_role.bot_id is None
        assert guild_role.integration_id is None
        assert guild_role.is_premium_subscriber_role is False

    def test_deserialize_partial_integration(self, entity_factory_impl, partial_integration_payload):
        partial_integration = entity_factory_impl.deserialize_partial_integration(partial_integration_payload)
        assert partial_integration.id == 4949494949
        assert partial_integration.name == "Blah blah"
        assert partial_integration.type == "twitch"
        assert isinstance(partial_integration, guild_models.PartialIntegration)
        # IntegrationAccount
        assert partial_integration.account.id == "543453"
        assert partial_integration.account.name == "Blam"
        assert isinstance(partial_integration.account, guild_models.IntegrationAccount)

    @pytest.fixture()
    def integration_payload(self, user_payload):
        return {
            "id": "420",
            "name": "blaze it",
            "type": "youtube",
            "account": {"id": "6969", "name": "Blaze it"},
            "guild_id": "9292929292",
            "enabled": True,
            "syncing": False,
            "revoked": True,
            "role_id": "98494949",
            "enable_emoticons": False,
            "expire_behavior": 1,
            "expire_grace_period": 7,
            "user": user_payload,
            "synced_at": "2015-04-26T06:26:56.936000+00:00",
            "subscriber_count": 69,
            "application": {
                "id": "123",
                "name": "some bot",
                "icon": "123abc",
                "description": "same as desc2",
                "bot": {
                    "id": "456",
                    "username": "some rando bot",
                    "avatar": "123456avc",
                    "discriminator": "6127",
                    "bot": True,
                },
            },
        }

    def test_deserialize_integration(self, entity_factory_impl, integration_payload, user_payload):
        integration = entity_factory_impl.deserialize_integration(integration_payload)
        assert integration.id == 420
        assert integration.guild_id == 9292929292
        assert integration.name == "blaze it"
        assert integration.type == guild_models.IntegrationType.YOUTUBE
        # IntegrationAccount
        assert integration.account.id == "6969"
        assert integration.account.name == "Blaze it"
        assert isinstance(integration.account, guild_models.IntegrationAccount)

        assert integration.is_enabled is True
        assert integration.is_syncing is False
        assert integration.is_revoked is True
        assert integration.role_id == 98494949
        assert integration.is_emojis_enabled is False
        assert integration.expire_behavior == guild_models.IntegrationExpireBehaviour.KICK
        assert integration.expire_grace_period == datetime.timedelta(days=7)
        assert integration.user == entity_factory_impl.deserialize_user(user_payload)
        assert integration.last_synced_at == datetime.datetime(
            2015, 4, 26, 6, 26, 56, 936000, tzinfo=datetime.timezone.utc
        )
        assert integration.subscriber_count == 69
        # IntegrationApplication
        assert integration.application.id == 123
        assert integration.application.name == "some bot"
        assert integration.application.icon_hash == "123abc"
        assert integration.application.description == "same as desc2"
        assert integration.application.bot == entity_factory_impl.deserialize_user(
            {
                "id": "456",
                "username": "some rando bot",
                "avatar": "123456avc",
                "discriminator": "6127",
                "bot": True,
            }
        )
        assert isinstance(integration, guild_models.Integration)

    def test_deserialize_guild_integration_with_null_and_unset_fields(self, entity_factory_impl):
        integration = entity_factory_impl.deserialize_integration(
            {
                "id": "420",
                "name": "blaze it",
                "type": "youtube",
                "account": {"id": "6969", "name": "Blaze it"},
                "enabled": True,
                "role_id": None,
                "synced_at": None,
            },
            guild_id=snowflakes.Snowflake(383838383883),
        )
        assert integration.guild_id == 383838383883
        assert integration.is_emojis_enabled is None
        assert integration.role_id is None
        assert integration.last_synced_at is None
        assert integration.expire_grace_period is None
        assert integration.expire_behavior is None
        assert integration.user is None
        assert integration.application is None
        assert integration.is_revoked is None
        assert integration.is_syncing is None
        assert integration.subscriber_count is None

    def test_deserialize_guild_integration_with_unset_bot(self, entity_factory_impl):
        integration = entity_factory_impl.deserialize_integration(
            {
                "id": "420",
                "guild_id": "929292929",
                "name": "blaze it",
                "type": "youtube",
                "account": {"id": "6969", "name": "Blaze it"},
                "enabled": True,
                "role_id": None,
                "synced_at": None,
                "application": {
                    "id": 123,
                    "name": "some bot",
                    "icon": "123abc",
                    "description": "same as desc2",
                    "cover_image": "SMKLdiosa89123u",
                },
            }
        )
        assert integration.application.bot is None

    @pytest.fixture()
    def guild_member_ban_payload(self, user_payload):
        return {"reason": "Get nyaa'ed", "user": user_payload}

    def test_deserialize_guild_member_ban(self, entity_factory_impl, guild_member_ban_payload, user_payload):
        member_ban = entity_factory_impl.deserialize_guild_member_ban(guild_member_ban_payload)
        assert member_ban.reason == "Get nyaa'ed"
        assert member_ban.user == entity_factory_impl.deserialize_user(user_payload)
        assert isinstance(member_ban, guild_models.GuildBan)

    def test_deserialize_guild_member_ban_with_null_fields(self, entity_factory_impl, user_payload):
        assert entity_factory_impl.deserialize_guild_member_ban({"reason": None, "user": user_payload}).reason is None

    @pytest.fixture()
    def guild_preview_payload(self, known_custom_emoji_payload):
        return {
            "id": "152559372126519269",
            "name": "Isopropyl",
            "icon": "d4a983885dsaa7691ce8bcaaf945a",
            "splash": "dsa345tfcdg54b",
            "discovery_splash": "lkodwaidi09239uid",
            "emojis": [known_custom_emoji_payload],
            "features": ["DISCOVERABLE", "FORCE_RELAY"],
            "approximate_member_count": 69,
            "approximate_presence_count": 42,
            "description": "A DESCRIPTION.",
        }

    def test_deserialize_guild_preview(
        self, entity_factory_impl, mock_app, guild_preview_payload, known_custom_emoji_payload
    ):
        guild_preview = entity_factory_impl.deserialize_guild_preview(guild_preview_payload)
        assert guild_preview.app is mock_app
        assert guild_preview.id == 152559372126519269
        assert guild_preview.name == "Isopropyl"
        assert guild_preview.icon_hash == "d4a983885dsaa7691ce8bcaaf945a"
        assert guild_preview.features == [guild_models.GuildFeature.DISCOVERABLE, "FORCE_RELAY"]
        assert guild_preview.splash_hash == "dsa345tfcdg54b"
        assert guild_preview.discovery_splash_hash == "lkodwaidi09239uid"
        assert guild_preview.emojis == {
            12345: entity_factory_impl.deserialize_known_custom_emoji(
                known_custom_emoji_payload, guild_id=snowflakes.Snowflake(152559372126519269)
            )
        }
        assert guild_preview.approximate_member_count == 69
        assert guild_preview.approximate_active_member_count == 42
        assert guild_preview.description == "A DESCRIPTION."
        assert isinstance(guild_preview, guild_models.GuildPreview)

    def test_deserialize_guild_preview_with_null_fields(self, entity_factory_impl, mock_app, guild_preview_payload):
        guild_preview = entity_factory_impl.deserialize_guild_preview(
            {
                "id": "152559372126519269",
                "name": "Isopropyl",
                "icon": None,
                "splash": None,
                "discovery_splash": None,
                "emojis": [],
                "features": ["DISCOVERABLE", "FORCE_RELAY"],
                "approximate_member_count": 69,
                "approximate_presence_count": 42,
                "description": None,
            }
        )
        assert guild_preview.icon_hash is None
        assert guild_preview.splash_hash is None
        assert guild_preview.discovery_splash_hash is None
        assert guild_preview.description is None

    @pytest.fixture()
    def rest_guild_payload(
        self,
        known_custom_emoji_payload,
        guild_role_payload,
    ):
        return {
            "afk_channel_id": "99998888777766",
            "afk_timeout": 1200,
            "application_id": "39494949",
            "approximate_member_count": 15,
            "approximate_presence_count": 7,
            "banner": "1a2b3c",
            "default_message_notifications": 1,
            "description": "This is a server I guess, its a bit crap though",
            "discovery_splash": "famfamFAMFAMfam",
            "embed_channel_id": "9439394949",
            "embed_enabled": True,
            "emojis": [known_custom_emoji_payload],
            "explicit_content_filter": 2,
            "features": ["ANIMATED_ICON", "MORE_EMOJI", "NEWS", "SOME_UNDOCUMENTED_FEATURE"],
            "icon": "1a2b3c4d",
            "id": "265828729970753537",
            "max_members": 25000,
            "max_presences": 250,
            "max_video_channel_users": 25,
            "mfa_level": 1,
            "name": "L33t guild",
            "owner_id": "6969696",
            "preferred_locale": "en-GB",
            "premium_subscription_count": 1,
            "premium_tier": 2,
            "public_updates_channel_id": "33333333",
            "roles": [guild_role_payload],
            "rules_channel_id": "42042069",
            "splash": "0ff0ff0ff",
            "system_channel_flags": 3,
            "system_channel_id": "19216801",
            "vanity_url_code": "loool",
            "verification_level": 4,
            "widget_channel_id": "9439394949",
            "widget_enabled": True,
            "nsfw_level": 0,
        }

    def test_deserialize_rest_guild(
        self,
        entity_factory_impl,
        mock_app,
        rest_guild_payload,
        known_custom_emoji_payload,
        guild_role_payload,
    ):
        guild = entity_factory_impl.deserialize_rest_guild(rest_guild_payload)
        assert guild.app is mock_app
        assert guild.id == 265828729970753537
        assert guild.name == "L33t guild"
        assert guild.icon_hash == "1a2b3c4d"
        assert guild.features == [
            guild_models.GuildFeature.ANIMATED_ICON,
            guild_models.GuildFeature.MORE_EMOJI,
            guild_models.GuildFeature.NEWS,
            "SOME_UNDOCUMENTED_FEATURE",
        ]
        assert guild.splash_hash == "0ff0ff0ff"
        assert guild.discovery_splash_hash == "famfamFAMFAMfam"
        assert guild.owner_id == 6969696
        assert guild.afk_channel_id == 99998888777766
        assert guild.afk_timeout == datetime.timedelta(seconds=1200)
        assert guild.verification_level == guild_models.GuildVerificationLevel.VERY_HIGH
        assert guild.default_message_notifications == guild_models.GuildMessageNotificationsLevel.ONLY_MENTIONS
        assert guild.explicit_content_filter == guild_models.GuildExplicitContentFilterLevel.ALL_MEMBERS
        assert guild.roles == {
            41771983423143936: entity_factory_impl.deserialize_role(
                guild_role_payload, guild_id=snowflakes.Snowflake(265828729970753537)
            )
        }
        assert guild.emojis == {
            12345: entity_factory_impl.deserialize_known_custom_emoji(
                known_custom_emoji_payload, guild_id=snowflakes.Snowflake(265828729970753537)
            )
        }
        assert guild.mfa_level == guild_models.GuildMFALevel.ELEVATED
        assert guild.application_id == 39494949
        assert guild.widget_channel_id == 9439394949
        assert guild.is_widget_enabled is True
        assert guild.system_channel_id == 19216801
        assert guild.system_channel_flags == guild_models.GuildSystemChannelFlag(3)
        assert guild.rules_channel_id == 42042069
        assert guild.max_presences == 250
        assert guild.max_members == 25000
        assert guild.max_video_channel_users == 25
        assert guild.vanity_url_code == "loool"
        assert guild.description == "This is a server I guess, its a bit crap though"
        assert guild.banner_hash == "1a2b3c"
        assert guild.premium_tier == guild_models.GuildPremiumTier.TIER_2
        assert guild.premium_subscription_count == 1
        assert guild.preferred_locale == "en-GB"
        assert guild.preferred_locale is locales.Locale.EN_GB
        assert guild.public_updates_channel_id == 33333333
        assert guild.approximate_member_count == 15
        assert guild.approximate_active_member_count == 7
        assert guild.nsfw_level == guild_models.GuildNSFWLevel.DEFAULT

    def test_deserialize_rest_guild_with_unset_fields(self, entity_factory_impl):
        guild = entity_factory_impl.deserialize_rest_guild(
            {
                "afk_channel_id": "99998888777766",
                "afk_timeout": 1200,
                "application_id": "39494949",
                "banner": "1a2b3c",
                "default_message_notifications": 1,
                "description": "This is a server I guess, its a bit crap though",
                "discovery_splash": "famfamFAMFAMfam",
                "emojis": [],
                "explicit_content_filter": 2,
                "features": ["ANIMATED_ICON", "MORE_EMOJI", "NEWS", "SOME_UNDOCUMENTED_FEATURE"],
                "icon": "1a2b3c4d",
                "id": "265828729970753537",
                "mfa_level": 1,
                "nsfw_level": 0,
                "name": "L33t guild",
                "owner_id": "6969696",
                "preferred_locale": "en-GB",
                "premium_tier": 2,
                "public_updates_channel_id": "33333333",
                "roles": [],
                "rules_channel_id": "42042069",
                "splash": "0ff0ff0ff",
                "system_channel_flags": 3,
                "system_channel_id": "19216801",
                "vanity_url_code": "loool",
                "verification_level": 4,
                "max_presences": 8,
                "max_members": 9,
            }
        )
        assert guild.max_video_channel_users is None
        assert guild.premium_subscription_count is None
        assert guild.widget_channel_id is None
        assert guild.is_widget_enabled is None
        assert guild.approximate_active_member_count is None
        assert guild.approximate_member_count is None

    def test_deserialize_rest_guild_with_null_fields(self, entity_factory_impl):
        guild = entity_factory_impl.deserialize_rest_guild(
            {
                "afk_channel_id": None,
                "afk_timeout": 1200,
                "application_id": None,
                "approximate_member_count": 15,
                "approximate_presence_count": 7,
                "banner": None,
                "default_message_notifications": 1,
                "description": None,
                "discovery_splash": None,
                "embed_channel_id": None,
                "embed_enabled": True,
                "emojis": [],
                "explicit_content_filter": 2,
                "features": ["ANIMATED_ICON", "MORE_EMOJI", "NEWS", "SOME_UNDOCUMENTED_FEATURE"],
                "icon": None,
                "id": "265828729970753537",
                "max_members": 25000,
                "max_presences": None,
                "max_video_channel_users": 25,
                "mfa_level": 1,
                "nsfw_level": 0,
                "name": "L33t guild",
                "owner_id": "6969696",
                "preferred_locale": "en-GB",
                "premium_subscription_count": None,
                "premium_tier": 2,
                "public_updates_channel_id": None,
                "roles": [],
                "rules_channel_id": None,
                "splash": None,
                "system_channel_flags": 3,
                "system_channel_id": None,
                "vanity_url_code": None,
                "verification_level": 4,
                "voice_states": [],
                "widget_channel_id": None,
                "widget_enabled": True,
            }
        )
        assert guild.icon_hash is None
        assert guild.splash_hash is None
        assert guild.discovery_splash_hash is None
        assert guild.afk_channel_id is None
        assert guild.application_id is None
        assert guild.widget_channel_id is None
        assert guild.system_channel_id is None
        assert guild.rules_channel_id is None
        assert guild.max_presences is None
        assert guild.vanity_url_code is None
        assert guild.description is None
        assert guild.banner_hash is None
        assert guild.premium_subscription_count is None
        assert guild.public_updates_channel_id is None

    @pytest.fixture()
    def gateway_guild_payload(
        self,
        guild_text_channel_payload,
        guild_voice_channel_payload,
        guild_news_channel_payload,
        known_custom_emoji_payload,
        member_payload,
        member_presence_payload,
        guild_role_payload,
        voice_state_payload,
    ):
        return {
            "afk_channel_id": "99998888777766",
            "afk_timeout": 1200,
            "application_id": "39494949",
            "banner": "1a2b3c",
            "channels": [guild_text_channel_payload, guild_voice_channel_payload, guild_news_channel_payload],
            "default_message_notifications": 1,
            "description": "This is a server I guess, its a bit crap though",
            "discovery_splash": "famfamFAMFAMfam",
            "embed_channel_id": "9439394949",
            "embed_enabled": True,
            "emojis": [known_custom_emoji_payload],
            "explicit_content_filter": 2,
            "features": ["ANIMATED_ICON", "MORE_EMOJI", "NEWS", "SOME_UNDOCUMENTED_FEATURE"],
            "icon": "1a2b3c4d",
            "id": "265828729970753537",
            "joined_at": "2019-05-17T06:26:56.936000+00:00",
            "large": False,
            "max_members": 25000,
            "max_presences": 250,
            "max_video_channel_users": 25,
            "member_count": 14,
            "members": [member_payload],
            "mfa_level": 1,
            "name": "L33t guild",
            "owner_id": "6969696",
            "preferred_locale": "en-GB",
            "premium_subscription_count": 1,
            "premium_tier": 2,
            "presences": [member_presence_payload],
            "public_updates_channel_id": "33333333",
            "roles": [guild_role_payload],
            "rules_channel_id": "42042069",
            "splash": "0ff0ff0ff",
            "system_channel_flags": 3,
            "system_channel_id": "19216801",
            "unavailable": False,
            "vanity_url_code": "loool",
            "verification_level": 4,
            "voice_states": [voice_state_payload],
            "widget_channel_id": "9439394949",
            "widget_enabled": True,
            "nsfw_level": 0,
        }

    def test_deserialize_gateway_guild(
        self,
        entity_factory_impl,
        mock_app,
        gateway_guild_payload,
        guild_text_channel_payload,
        guild_voice_channel_payload,
        guild_news_channel_payload,
        known_custom_emoji_payload,
        member_payload,
        member_presence_payload,
        guild_role_payload,
        voice_state_payload,
    ):
        guild_definition = entity_factory_impl.deserialize_gateway_guild(gateway_guild_payload)
        guild = guild_definition.guild()
        assert guild.app is mock_app
        assert guild.id == 265828729970753537
        assert guild.name == "L33t guild"
        assert guild.icon_hash == "1a2b3c4d"
        assert guild.features == [
            guild_models.GuildFeature.ANIMATED_ICON,
            guild_models.GuildFeature.MORE_EMOJI,
            guild_models.GuildFeature.NEWS,
            "SOME_UNDOCUMENTED_FEATURE",
        ]
        assert guild.splash_hash == "0ff0ff0ff"
        assert guild.discovery_splash_hash == "famfamFAMFAMfam"
        assert guild.owner_id == 6969696
        assert guild.afk_channel_id == 99998888777766
        assert guild.afk_timeout == datetime.timedelta(seconds=1200)
        assert guild.verification_level == guild_models.GuildVerificationLevel.VERY_HIGH
        assert guild.default_message_notifications == guild_models.GuildMessageNotificationsLevel.ONLY_MENTIONS
        assert guild.explicit_content_filter == guild_models.GuildExplicitContentFilterLevel.ALL_MEMBERS
        assert guild.mfa_level == guild_models.GuildMFALevel.ELEVATED
        assert guild.application_id == 39494949
        assert guild.widget_channel_id == 9439394949
        assert guild.is_widget_enabled is True
        assert guild.system_channel_id == 19216801
        assert guild.system_channel_flags == guild_models.GuildSystemChannelFlag(3)
        assert guild.rules_channel_id == 42042069
        assert guild.joined_at == datetime.datetime(2019, 5, 17, 6, 26, 56, 936000, tzinfo=datetime.timezone.utc)
        assert guild.is_large is False
        assert guild.member_count == 14
        assert guild.max_video_channel_users == 25
        assert guild.vanity_url_code == "loool"
        assert guild.description == "This is a server I guess, its a bit crap though"
        assert guild.banner_hash == "1a2b3c"
        assert guild.premium_tier == guild_models.GuildPremiumTier.TIER_2
        assert guild.premium_subscription_count == 1
        assert guild.preferred_locale == "en-GB"
        assert guild.preferred_locale is locales.Locale.EN_GB
        assert guild.public_updates_channel_id == 33333333
        assert guild.nsfw_level == guild_models.GuildNSFWLevel.DEFAULT

        assert guild_definition.roles() == {
            41771983423143936: entity_factory_impl.deserialize_role(
                guild_role_payload, guild_id=snowflakes.Snowflake(265828729970753537)
            )
        }
        assert guild_definition.emojis() == {
            12345: entity_factory_impl.deserialize_known_custom_emoji(
                known_custom_emoji_payload, guild_id=snowflakes.Snowflake(265828729970753537)
            )
        }
        assert guild_definition.members() == {
            115590097100865541: entity_factory_impl.deserialize_member(
                member_payload, guild_id=snowflakes.Snowflake(265828729970753537)
            )
        }
        assert guild_definition.channels() == {
            123: entity_factory_impl.deserialize_guild_text_channel(
                guild_text_channel_payload, guild_id=snowflakes.Snowflake(265828729970753537)
            ),
            555: entity_factory_impl.deserialize_guild_voice_channel(
                guild_voice_channel_payload, guild_id=snowflakes.Snowflake(265828729970753537)
            ),
            7777: entity_factory_impl.deserialize_guild_news_channel(
                guild_news_channel_payload, guild_id=snowflakes.Snowflake(265828729970753537)
            ),
        }
        assert guild_definition.presences() == {
            115590097100865541: entity_factory_impl.deserialize_member_presence(
                member_presence_payload, guild_id=snowflakes.Snowflake(265828729970753537)
            )
        }
        assert guild_definition.voice_states() == {
            115590097100865541: entity_factory_impl.deserialize_voice_state(
                voice_state_payload,
                guild_id=snowflakes.Snowflake(265828729970753537),
                member=entity_factory_impl.deserialize_member(
                    member_payload,
                    guild_id=snowflakes.Snowflake(265828729970753537),
                ),
            )
        }

    def test_deserialize_gateway_guild_with_unset_fields(self, entity_factory_impl):
        guild_definition = entity_factory_impl.deserialize_gateway_guild(
            {
                "afk_channel_id": "99998888777766",
                "afk_timeout": 1200,
                "application_id": "39494949",
                "banner": "1a2b3c",
                "default_message_notifications": 1,
                "description": "This is a server I guess, its a bit crap though",
                "discovery_splash": "famfamFAMFAMfam",
                "emojis": [],
                "explicit_content_filter": 2,
                "features": ["ANIMATED_ICON", "MORE_EMOJI", "NEWS", "SOME_UNDOCUMENTED_FEATURE"],
                "icon": "1a2b3c4d",
                "id": "265828729970753537",
                "mfa_level": 1,
                "name": "L33t guild",
                "owner_id": "6969696",
                "preferred_locale": "en-GB",
                "premium_tier": 2,
                "public_updates_channel_id": "33333333",
                "roles": [],
                "rules_channel_id": "42042069",
                "splash": "0ff0ff0ff",
                "system_channel_flags": 3,
                "system_channel_id": "19216801",
                "vanity_url_code": "loool",
                "verification_level": 4,
                "nsfw_level": 0,
            }
        )
        guild = guild_definition.guild()
        assert guild.joined_at is None
        assert guild.is_large is None
        assert guild.max_video_channel_users is None
        assert guild.member_count is None
        assert guild.premium_subscription_count is None
        assert guild.widget_channel_id is None
        assert guild.is_widget_enabled is None

        with pytest.raises(LookupError, match=r"'channels' not in payload"):
            guild_definition.channels()
        with pytest.raises(LookupError, match=r"'members' not in payload"):
            guild_definition.members()
        with pytest.raises(LookupError, match=r"'presences' not in payload"):
            guild_definition.presences()
        with pytest.raises(LookupError, match=r"'voice_states' not in payload"):
            guild_definition.voice_states()

    def test_deserialize_gateway_guild_with_null_fields(self, entity_factory_impl):
        guild_definition = entity_factory_impl.deserialize_gateway_guild(
            {
                "afk_channel_id": None,
                "afk_timeout": 1200,
                "application_id": None,
                "banner": None,
                "channels": [],
                "default_message_notifications": 1,
                "description": None,
                "discovery_splash": None,
                "embed_channel_id": None,
                "embed_enabled": True,
                "emojis": [],
                "explicit_content_filter": 2,
                "features": ["ANIMATED_ICON", "MORE_EMOJI", "NEWS", "SOME_UNDOCUMENTED_FEATURE"],
                "icon": None,
                "id": "265828729970753537",
                "joined_at": "2019-05-17T06:26:56.936000+00:00",
                "large": False,
                "max_members": 25000,
                "max_presences": None,
                "max_video_channel_users": 25,
                "member_count": 14,
                "members": [],
                "mfa_level": 1,
                "name": "L33t guild",
                "owner_id": "6969696",
                "permissions": 66_321_471,
                "preferred_locale": "en-GB",
                "premium_subscription_count": None,
                "premium_tier": 2,
                "presences": [],
                "public_updates_channel_id": None,
                "roles": [],
                "rules_channel_id": None,
                "splash": None,
                "system_channel_flags": 3,
                "system_channel_id": None,
                "unavailable": False,
                "vanity_url_code": None,
                "verification_level": 4,
                "voice_states": [],
                "widget_channel_id": None,
                "widget_enabled": True,
                "nsfw_level": 0,
            }
        )
        guild = guild_definition.guild()
        assert guild.icon_hash is None
        assert guild.splash_hash is None
        assert guild.discovery_splash_hash is None
        assert guild.afk_channel_id is None
        assert guild.application_id is None
        assert guild.widget_channel_id is None
        assert guild.system_channel_id is None
        assert guild.rules_channel_id is None
        assert guild.vanity_url_code is None
        assert guild.description is None
        assert guild.banner_hash is None
        assert guild.premium_subscription_count is None
        assert guild.public_updates_channel_id is None

    def test_deserialize_gateway_guild_ignores_unrecognised_channels(self, entity_factory_impl, gateway_guild_payload):
        gateway_guild_payload["channels"] = [{"id": 123, "type": 1000}]
        guild_definition = entity_factory_impl.deserialize_gateway_guild(gateway_guild_payload)

        assert guild_definition.channels() == {}

    ######################
    # INTERACTION MODELS #
    ######################

    @pytest.fixture()
    def slash_command_payload(self):
        return {
            "id": "1231231231",
            "application_id": "12354123",
            "guild_id": "49949494",
            "type": 1,
            "name": "good name",
            "description": "very good description",
            "default_member_permissions": 8,
            "dm_permission": True,
            "options": [
                {
                    "type": 1,
                    "name": "a dumb name",
                    "description": "42",
                    "channel_types": [0, 1, 2],
                    "required": True,
                    "min_value": 0,
                    "max_value": 10,
                    "options": [
                        {
                            "type": 6,
                            "name": "a name",
                            "description": "84",
                            "choices": [{"name": "a choice", "value": "4 u"}],
                        }
                    ],
                }
            ],
            "version": "123321123",
        }

    def test_deserialize_slash_command(self, entity_factory_impl, mock_app, slash_command_payload):
        command = entity_factory_impl.deserialize_slash_command(payload=slash_command_payload)

        assert command.app is mock_app
        assert command.id == 1231231231
        assert command.application_id == 12354123
        assert command.guild_id == 49949494
        assert command.name == "good name"
        assert command.description == "very good description"
        assert command.default_member_permissions == permission_models.Permissions.ADMINISTRATOR
        assert command.is_dm_enabled is True
        assert command.version == 123321123

        # CommandOption
        assert len(command.options) == 1
        option = command.options[0]
        assert option.type is commands.OptionType.SUB_COMMAND
        assert option.name == "a dumb name"
        assert option.description == "42"
        assert option.is_required is True
        assert option.description == "42"
        assert option.choices is None
        assert option.channel_types == [
            channel_models.ChannelType.GUILD_TEXT,
            channel_models.ChannelType.DM,
            channel_models.ChannelType.GUILD_VOICE,
        ]
        assert option.min_value == 0
        assert option.max_value == 10

        assert len(option.options) == 1
        suboption = option.options[0]
        assert suboption.type is commands.OptionType.USER
        assert suboption.name == "a name"
        assert suboption.description == "84"
        assert suboption.is_required is False
        assert suboption.options is None
        assert suboption.channel_types is None

        # CommandChoice
        assert len(suboption.choices) == 1
        choice = suboption.choices[0]
        assert choice.name == "a choice"
        assert choice.value == "4 u"
        assert isinstance(choice, commands.CommandChoice)

        assert isinstance(suboption, commands.CommandOption)
        assert isinstance(option, commands.CommandOption)
        assert isinstance(command, commands.SlashCommand)

    def test_deserialize_slash_command_with_passed_through_guild_id(self, entity_factory_impl):
        payload = {
            "id": "1231231231",
            "guild_id": "987654321",
            "application_id": "12354123",
            "type": 1,
            "name": "good name",
            "description": "very good description",
            "options": [],
            "default_member_permissions": 0,
            "version": "123312",
        }

        command = entity_factory_impl.deserialize_slash_command(payload, guild_id=123123)

        assert command.guild_id == 123123

    def test_deserialize_slash_command_with_null_and_unset_values(self, entity_factory_impl):
        payload = {
            "id": "1231231231",
            "application_id": "12354123",
            "guild_id": "49949494",
            "type": 1,
            "name": "good name",
            "description": "very good description",
            "options": [],
            "default_member_permissions": 0,
            "version": "43123",
        }

        command = entity_factory_impl.deserialize_slash_command(payload)

        assert command.options is None
        assert command.is_dm_enabled is False
        assert isinstance(command, commands.SlashCommand)

    def test_deserialize_slash_command_standardizes_default_member_permissions(
        self, entity_factory_impl, slash_command_payload
    ):
        slash_command_payload["default_member_permissions"] = 0

        command = entity_factory_impl.deserialize_slash_command(slash_command_payload)

        assert command.default_member_permissions == permission_models.Permissions.ADMINISTRATOR

    @pytest.mark.parametrize(
        ("type_", "fn"),
        [
            (1, "deserialize_slash_command"),
            (2, "deserialize_context_menu_command"),
            (3, "deserialize_context_menu_command"),
        ],
    )
    def test_deserialize_command(self, mock_app, type_, fn):
        payload = {"type": type_}

        with mock.patch.object(entity_factory.EntityFactoryImpl, fn) as expected_fn:
            # We need to instantiate it after the mock so that the functions that are stored in the dicts
            # are the ones we mock
            entity_factory_impl = entity_factory.EntityFactoryImpl(app=mock_app)

            assert entity_factory_impl.deserialize_command(payload, guild_id=123) is expected_fn.return_value

        expected_fn.assert_called_once_with(payload, guild_id=123)

    def test_deserialize_command_when_unknown_type(self, entity_factory_impl):
        with pytest.raises(errors.UnrecognisedEntityError):
            entity_factory_impl.deserialize_command({"type": -111})

    @pytest.fixture()
    def guild_command_permissions_payload(self):
        return {
            "id": "123321",
            "application_id": "431321123",
            "guild_id": "323223322332",
            "permissions": [{"id": "22222", "type": 1, "permission": True}],
        }

    def test_deserialize_guild_command_permissions(self, entity_factory_impl, guild_command_permissions_payload):
        command = entity_factory_impl.deserialize_guild_command_permissions(guild_command_permissions_payload)

        assert command.command_id == 123321
        assert command.application_id == 431321123
        assert command.guild_id == 323223322332

        # CommandPermission
        assert len(command.permissions) == 1
        permission = command.permissions[0]
        assert permission.id == 22222
        assert permission.type is commands.CommandPermissionType.ROLE
        assert permission.has_access is True
        assert isinstance(permission, commands.CommandPermission)

    def test_serialize_command_permission(self, entity_factory_impl):
        command = commands.CommandPermission(type=commands.CommandPermissionType.ROLE, has_access=True, id=123321)

        assert entity_factory_impl.serialize_command_permission(command) == {
            "type": 1,
            "id": "123321",
            "permission": True,
        }

    @pytest.fixture()
    def partial_interaction_payload(self):
        return {
            "id": "795459528803745843",
            "token": "-- token redacted --",
            "type": 1,
            "version": 1,
            "application_id": "1",
        }

    def test_deserialize_partial_interaction(self, mock_app, entity_factory_impl, partial_interaction_payload):
        interaction = entity_factory_impl.deserialize_partial_interaction(partial_interaction_payload)

        assert interaction.app is mock_app
        assert interaction.id == 795459528803745843
        assert interaction.token == "-- token redacted --"
        assert interaction.type == 1
        assert interaction.version == 1
        assert interaction.application_id == 1
        assert type(interaction) is base_interactions.PartialInteraction

    @pytest.fixture()
    def interaction_member_payload(self, user_payload):
        return {
            "user": user_payload,
            "is_pending": False,
            "joined_at": "2020-09-27T22:58:10.282000+00:00",
            "nick": "Snab",
            "pending": False,
            "avatar": "oestrogen",
            "permissions": "17179869183",
            "premium_since": "2020-10-01T23:06:10.431000+00:00",
            "communication_disabled_until": "2021-10-18T23:06:10.431000+00:00",
            "roles": [
                "582345963851743243",
                "582689893965365248",
                "734164204679856290",
                "757331666388910181",
            ],
        }

    def test__deserialize_interaction_member(self, entity_factory_impl, interaction_member_payload, user_payload):
        member = entity_factory_impl._deserialize_interaction_member(interaction_member_payload, guild_id=43123123)
        assert member.id == 115590097100865541
        assert member.joined_at == datetime.datetime(2020, 9, 27, 22, 58, 10, 282000, tzinfo=datetime.timezone.utc)
        assert member.nickname == "Snab"
        assert member.guild_avatar_hash == "oestrogen"
        assert member.guild_id == 43123123
        assert member.is_deaf is undefined.UNDEFINED
        assert member.is_mute is undefined.UNDEFINED
        assert member.is_pending is False
        assert member.premium_since == datetime.datetime(2020, 10, 1, 23, 6, 10, 431000, tzinfo=datetime.timezone.utc)
        assert member.raw_communication_disabled_until == datetime.datetime(
            2021, 10, 18, 23, 6, 10, 431000, tzinfo=datetime.timezone.utc
        )
        assert member.role_ids == [
            582345963851743243,
            582689893965365248,
            734164204679856290,
            757331666388910181,
            43123123,
        ]
        assert member.user == entity_factory_impl.deserialize_user(user_payload)
        assert member.permissions == permission_models.Permissions(17179869183)
        assert isinstance(member, base_interactions.InteractionMember)

    def test__deserialize_interaction_member_when_guild_id_already_in_roles_doesnt_duplicate(
        self, entity_factory_impl, interaction_member_payload
    ):
        interaction_member_payload["roles"] = [
            582345963851743243,
            582689893965365248,
            734164204679856290,
            757331666388910181,
            43123123,
        ]

        member = entity_factory_impl._deserialize_interaction_member(interaction_member_payload, guild_id=43123123)
        assert member.role_ids == [
            582345963851743243,
            582689893965365248,
            734164204679856290,
            757331666388910181,
            43123123,
        ]

    def test__deserialize_interaction_member_with_unset_fields(self, entity_factory_impl, interaction_member_payload):
        del interaction_member_payload["premium_since"]
        del interaction_member_payload["avatar"]
        del interaction_member_payload["communication_disabled_until"]

        member = entity_factory_impl._deserialize_interaction_member(interaction_member_payload, guild_id=43123123)

        assert member.guild_avatar_hash is None
        assert member.premium_since is None
        assert member.raw_communication_disabled_until is None

    def test__deserialize_interaction_member_with_passed_user(self, entity_factory_impl, interaction_member_payload):
        mock_user = object()
        member = entity_factory_impl._deserialize_interaction_member(
            interaction_member_payload, guild_id=43123123, user=mock_user
        )

        assert member.user is mock_user

    def test__deserialize_resolved_option_data(
        self,
        entity_factory_impl,
        interaction_resolved_data_payload,
        attachment_payload,
        user_payload,
        guild_role_payload,
        interaction_member_payload,
        message_payload,
    ):
        resolved = entity_factory_impl._deserialize_resolved_option_data(
            interaction_resolved_data_payload, guild_id=123321
        )

        assert len(resolved.channels) == 1
        channel = resolved.channels[695382395666300958]
        assert channel.type is channel_models.ChannelType.GUILD_TEXT
        assert channel.id == 695382395666300958
        assert channel.name == "discord-announcements"
        assert channel.permissions == permission_models.Permissions(17179869183)
        assert isinstance(channel, command_interactions.InteractionChannel)
        assert len(resolved.members) == 1
        member = resolved.members[115590097100865541]
        assert member == entity_factory_impl._deserialize_interaction_member(
            interaction_member_payload, guild_id=123321, user=entity_factory_impl.deserialize_user(user_payload)
        )

        assert resolved.attachments == {
            690922406474154014: entity_factory_impl._deserialize_message_attachment(attachment_payload)
        }
        assert resolved.roles == {
            41771983423143936: entity_factory_impl.deserialize_role(guild_role_payload, guild_id=123321)
        }
        assert resolved.users == {115590097100865541: entity_factory_impl.deserialize_user(user_payload)}
        assert resolved.messages == {123: entity_factory_impl.deserialize_message(message_payload)}

        assert isinstance(resolved, command_interactions.ResolvedOptionData)

    def test__deserialize_resolved_option_data_with_empty_resolved_resources(self, entity_factory_impl):
        resolved = entity_factory_impl._deserialize_resolved_option_data({})

        assert resolved.attachments == {}
        assert resolved.channels == {}
        assert resolved.members == {}
        assert resolved.roles == {}
        assert resolved.users == {}
        assert resolved.messages == {}

    @pytest.fixture()
    def interaction_resolved_data_payload(
        self, interaction_member_payload, attachment_payload, guild_role_payload, user_payload, message_payload
    ):
        return {
            "attachments": {"690922406474154014": attachment_payload},
            "channels": {
                "695382395666300958": {
                    "id": "695382395666300958",
                    "name": "discord-announcements",
                    "permissions": "17179869183",
                    "type": 0,
                }
            },
            "members": {"115590097100865541": interaction_member_payload},
            "roles": {"41771983423143936": guild_role_payload},
            "users": {"115590097100865541": user_payload},
            "messages": {"123": message_payload},
        }

    @pytest.fixture()
    def command_interaction_payload(self, interaction_member_payload, interaction_resolved_data_payload):
        return {
            "id": "3490190239012093",
            "type": 2,
            "guild_id": "43123123",
            "data": {
                "id": "43123123",
                "name": "okokokok",
                "type": 1,
                "options": [
                    {
                        "name": "an option",
                        "type": 1,
                        "options": [
                            {"name": "go ice", "type": 4, "value": "42"},
                            {"name": "go fire", "type": 6, "value": 123123123},
                        ],
                    },
                ],
                "resolved": interaction_resolved_data_payload,
            },
            "channel_id": "49949494",
            "member": interaction_member_payload,
            "token": "moe cat girls",
            "locale": "es-ES",
            "guild_locale": "en-US",
            "version": 69420,
            "application_id": "76234234",
        }

    def test_deserialize_command_interaction(
        self,
        entity_factory_impl,
        mock_app,
        command_interaction_payload,
        interaction_member_payload,
        interaction_resolved_data_payload,
    ):
        interaction = entity_factory_impl.deserialize_command_interaction(command_interaction_payload)
        assert interaction.app is mock_app
        assert interaction.application_id == 76234234
        assert interaction.id == 3490190239012093
        assert interaction.type is base_interactions.InteractionType.APPLICATION_COMMAND
        assert interaction.token == "moe cat girls"
        assert interaction.version == 69420
        assert interaction.channel_id == 49949494
        assert interaction.guild_id == 43123123
        assert interaction.locale == "es-ES"
        assert interaction.locale is locales.Locale.ES_ES
        assert interaction.guild_locale == "en-US"
        assert interaction.guild_locale is locales.Locale.EN_US
        assert interaction.member == entity_factory_impl._deserialize_interaction_member(
            interaction_member_payload, guild_id=43123123
        )
        assert interaction.user is interaction.member.user
        assert interaction.command_id == 43123123
        assert interaction.command_name == "okokokok"
        assert interaction.resolved == entity_factory_impl._deserialize_resolved_option_data(
            interaction_resolved_data_payload, guild_id=43123123
        )

        # CommandInteractionOption
        assert len(interaction.options) == 1
        option = interaction.options[0]
        assert option.name == "an option"
        assert option.value is None
        assert option.type is commands.OptionType.SUB_COMMAND
        assert len(option.options) == 2

        sub_option1 = option.options[0]
        assert sub_option1.name == "go ice"
        assert sub_option1.value == "42"
        assert sub_option1.type is commands.OptionType.INTEGER
        assert sub_option1.options is None
        assert isinstance(sub_option1, command_interactions.CommandInteractionOption)

        sub_option2 = option.options[1]
        assert sub_option2.name == "go fire"
        assert sub_option2.value == 123123123
        assert isinstance(sub_option2.value, snowflakes.Snowflake)
        assert sub_option2.type is commands.OptionType.USER
        assert sub_option2.options is None
        assert isinstance(sub_option2, command_interactions.CommandInteractionOption)
        assert isinstance(option, command_interactions.CommandInteractionOption)

        assert isinstance(interaction, command_interactions.CommandInteraction)

    @pytest.fixture()
    def context_menu_command_interaction_payload(self, interaction_member_payload, user_payload):
        return {
            "id": "3490190239012093",
            "type": 4,
            "guild_id": "43123123",
            "data": {
                "id": "43123123",
                "name": "okokokok",
                "type": 2,
                "target_id": "115590097100865541",
                "resolved": {
                    "users": {
                        "115590097100865541": user_payload,
                    }
                },
            },
            "channel_id": "49949494",
            "member": interaction_member_payload,
            "token": "moe cat girls",
            "locale": "es-ES",
            "guild_locale": "en-US",
            "version": 69420,
            "application_id": "76234234",
        }

    def test_deserialize_command_interaction_with_context_menu_field(
        self, entity_factory_impl, context_menu_command_interaction_payload
    ):
        interaction = entity_factory_impl.deserialize_command_interaction(context_menu_command_interaction_payload)
        assert interaction.target_id == 115590097100865541
        assert isinstance(interaction, command_interactions.CommandInteraction)

    def test_deserialize_command_interaction_with_null_attributes(
        self, entity_factory_impl, command_interaction_payload, user_payload
    ):
        del command_interaction_payload["guild_id"]
        del command_interaction_payload["member"]
        command_interaction_payload["user"] = user_payload
        del command_interaction_payload["data"]["resolved"]
        del command_interaction_payload["data"]["options"]
        del command_interaction_payload["guild_locale"]

        interaction = entity_factory_impl.deserialize_command_interaction(command_interaction_payload)

        assert interaction.guild_id is None
        assert interaction.member is None
        assert interaction.user == entity_factory_impl.deserialize_user(user_payload)
        assert interaction.options is None
        assert interaction.resolved is None
        assert interaction.guild_locale is None

    @pytest.fixture()
    def autocomplete_interaction_payload(self, user_payload, interaction_resolved_data_payload):
        return {
            "id": "3490190239012093",
            "type": 4,
            "guild_id": "43123123",
            "data": {
                "id": "43123123",
                "name": "okokokok",
                "type": 1,
                "options": [
                    {
                        "name": "options",
                        "type": 1,
                        "options": [
                            {"name": "meat", "type": 4, "value": 123312},
                            {"name": "yeet", "type": 3, "value": "ea", "focused": True},
                        ],
                    },
                ],
            },
            "channel_id": "49949494",
            "user": user_payload,
            "token": "moe cat girls",
            "locale": "es-ES",
            "guild_locale": "en-US",
            "version": 69420,
            "application_id": "76234234",
        }

    def test_deserialize_autocomplete_interaction(
        self, entity_factory_impl, mock_app, autocomplete_interaction_payload
    ):
        interaction = entity_factory_impl.deserialize_autocomplete_interaction(autocomplete_interaction_payload)

        assert interaction.app is mock_app
        assert interaction.application_id == 76234234
        assert interaction.id == 3490190239012093
        assert interaction.type is base_interactions.InteractionType.AUTOCOMPLETE
        assert interaction.token == "moe cat girls"
        assert interaction.version == 69420
        assert interaction.channel_id == 49949494
        assert interaction.guild_id == 43123123
        assert interaction.locale == "es-ES"
        assert interaction.locale is locales.Locale.ES_ES
        assert interaction.guild_locale == "en-US"
        assert interaction.guild_locale is locales.Locale.EN_US

        # AutocompleteInteractionOption
        assert len(interaction.options) == 1
        option = interaction.options[0]
        assert option.name == "options"
        assert option.value is None
        assert option.type is commands.OptionType.SUB_COMMAND
        assert len(option.options) == 2

        sub_option1 = option.options[0]
        assert sub_option1.name == "meat"
        assert sub_option1.value == 123312
        assert sub_option1.type is commands.OptionType.INTEGER
        assert sub_option1.options is None
        assert sub_option1.is_focused is False
        assert isinstance(sub_option1, command_interactions.CommandInteractionOption)

        sub_option2 = option.options[1]
        assert sub_option2.name == "yeet"
        assert sub_option2.value == "ea"
        assert sub_option2.type is commands.OptionType.STRING
        assert sub_option2.options is None
        assert sub_option2.is_focused is True
        assert isinstance(sub_option2, command_interactions.AutocompleteInteractionOption)
        assert isinstance(option, command_interactions.AutocompleteInteractionOption)

        assert isinstance(interaction, command_interactions.AutocompleteInteraction)

    def test_deserialize_autocomplete_interaction_with_null_fields(
        self, entity_factory_impl, user_payload, autocomplete_interaction_payload
    ):
        del autocomplete_interaction_payload["guild_locale"]
        del autocomplete_interaction_payload["guild_id"]

        interaction = entity_factory_impl.deserialize_autocomplete_interaction(autocomplete_interaction_payload)

        assert interaction.guild_id is None
        assert interaction.member is None
        assert interaction.user == entity_factory_impl.deserialize_user(user_payload)
        assert interaction.guild_locale is None

    @pytest.mark.parametrize(
        ("type_", "fn"),
        [
            (2, "deserialize_command_interaction"),
            (3, "deserialize_component_interaction"),
            (4, "deserialize_autocomplete_interaction"),
        ],
    )
    def test_deserialize_interaction(self, mock_app, type_, fn):
        payload = {"type": type_}

        with mock.patch.object(entity_factory.EntityFactoryImpl, fn) as expected_fn:
            # We need to instantiate it after the mock so that the functions that are stored in the dicts
            # are the ones we mock
            entity_factory_impl = entity_factory.EntityFactoryImpl(app=mock_app)

            assert entity_factory_impl.deserialize_interaction(payload) is expected_fn.return_value

        expected_fn.assert_called_once_with(payload)

    def test_deserialize_interaction_handles_unknown_type(self, entity_factory_impl):
        with pytest.raises(errors.UnrecognisedEntityError):
            entity_factory_impl.deserialize_interaction({"type": -999})

    def test_serialize_command_option(self, entity_factory_impl):
        option = commands.CommandOption(
            type=commands.OptionType.INTEGER,
            name="a name",
            description="go away",
            is_required=True,
<<<<<<< HEAD
            channel_types=[channel_models.ChannelType.GUILD_STAGE, channel_models.ChannelType.GUILD_TEXT, 100],
            description_localizations=None,
            name_localizations=None,
        )

        result = entity_factory_impl.serialize_command_option(option)

        assert result == {
            "type": 4,
            "name": "a name",
            "description": "go away",
            "required": True,
            "channel_types": [13, 0, 100],
            "description_localizations": None,
            "name_localizations": None,
        }

    def test_serialize_command_option_with_min_and_max_value(self, entity_factory_impl):
        option = commands.CommandOption(
            type=commands.OptionType.FLOAT,
            name="a name",
            description="go away",
            is_required=True,
            min_value=1.2,
            max_value=9.999,
        )

        result = entity_factory_impl.serialize_command_option(option)

        assert result == {
            "type": 10,
            "name": "a name",
            "description": "go away",
            "required": True,
            "min_value": 1.2,
            "max_value": 9.999,
            "name_localizations": {},
            "description_localizations": {},
        }

    def test_serialize_command_option_with_choices(self, entity_factory_impl):
        option = commands.CommandOption(
            type=commands.OptionType.INTEGER,
            name="a name",
            description="go away",
            is_required=True,
            choices=[commands.CommandChoice(name="a", value="choice")],
            options=None,
            description_localizations=None,
            name_localizations=None,
        )

        result = entity_factory_impl.serialize_command_option(option)

        assert result == {
            "type": 4,
            "name": "a name",
            "description": "go away",
            "required": True,
            "choices": [{"name": "a", "value": "choice"}],
            "description_localizations": None,
            "name_localizations": None,
        }

    def test_serialize_command_option_with_options(self, entity_factory_impl):
        option = commands.CommandOption(
            type=commands.OptionType.SUB_COMMAND,
            name="a name",
            description="go away",
            is_required=True,
            choices=None,
=======
            autocomplete=True,
            min_value=1.2,
            max_value=9.999,
            channel_types=[channel_models.ChannelType.GUILD_STAGE, channel_models.ChannelType.GUILD_TEXT, 100],
            choices=[commands.CommandChoice(name="a", value="choice")],
>>>>>>> b3d3a72b
            options=[
                commands.CommandOption(
                    type=commands.OptionType.STRING,
                    name="go home",
                    description="you're drunk",
                    is_required=False,
                    choices=[commands.CommandChoice(name="boo", value="hoo")],
                    options=None,
                )
            ],
        )

        result = entity_factory_impl.serialize_command_option(option)

        assert result == {
            "type": 4,
            "name": "a name",
            "description": "go away",
            "required": True,
            "channel_types": [13, 0, 100],
            "min_value": 1.2,
            "max_value": 9.999,
            "autocomplete": True,
            "choices": [{"name": "a", "value": "choice"}],
            "options": [
                {
                    "type": 3,
                    "description": "you're drunk",
                    "name": "go home",
                    "required": False,
                    "choices": [{"name": "boo", "value": "hoo"}],
                    "name_localizations": {},
                    "description_localizations": {},
                }
            ],
            "name_localizations": {},
            "description_localizations": {},
        }

<<<<<<< HEAD
    def test_serialize_command_option_with_autocomplete(self, entity_factory_impl):
        option = commands.CommandOption(
            type=commands.OptionType.STRING,
            name="a name",
            description="go away",
            is_required=True,
            autocomplete=True,
            description_localizations=None,
            name_localizations=None,
        )

        result = entity_factory_impl.serialize_command_option(option)

        assert result == {
            "type": 3,
            "name": "a name",
            "description": "go away",
            "required": True,
            "autocomplete": True,
            "description_localizations": None,
            "name_localizations": None,
        }

    @pytest.fixture()
    def context_menu_command_interaction_payload(self, interaction_member_payload, user_payload):
        return {
            "id": "3490190239012093",
            "type": 4,
            "guild_id": "43123123",
            "data": {
                "id": "43123123",
                "name": "okokokok",
                "type": 2,
                "target_id": "115590097100865541",
                "resolved": {
                    "users": {
                        "115590097100865541": user_payload,
                    }
                },
            },
            "channel_id": "49949494",
            "member": interaction_member_payload,
            "token": "moe cat girls",
            "locale": "es-ES",
            "guild_locale": "en-US",
            "version": 69420,
            "application_id": "76234234",
        }

=======
>>>>>>> b3d3a72b
    @pytest.fixture()
    def context_menu_command_payload(self):
        return {
            "id": "1231231231",
            "application_id": "12354123",
            "guild_id": "49949494",
            "type": 2,
            "name": "good name",
            "default_member_permissions": 8,
            "dm_permission": True,
            "version": "123321123",
        }

    def test_deserialize_context_menu_command(self, entity_factory_impl, context_menu_command_payload):
        command = entity_factory_impl.deserialize_context_menu_command(context_menu_command_payload)
        assert isinstance(command, commands.ContextMenuCommand)

        assert command.id == 1231231231
        assert command.application_id == 12354123
        assert command.guild_id == 49949494
        assert command.type == commands.CommandType.USER
        assert command.name == "good name"
        assert command.default_member_permissions == permission_models.Permissions.ADMINISTRATOR
        assert command.is_dm_enabled is True
        assert command.version == 123321123

    def test_deserialize_context_menu_command_with_with_null_and_unset_values(
        self, entity_factory_impl, context_menu_command_payload
    ):
        del context_menu_command_payload["dm_permission"]

        command = entity_factory_impl.deserialize_context_menu_command(context_menu_command_payload)
        assert isinstance(command, commands.ContextMenuCommand)

        assert command.is_dm_enabled is False

    def test_deserialize_context_menu_command_default_member_permissions(
        self, entity_factory_impl, context_menu_command_payload
    ):
        context_menu_command_payload["default_member_permissions"] = 0

        command = entity_factory_impl.deserialize_context_menu_command(context_menu_command_payload)

        assert command.default_member_permissions == permission_models.Permissions.ADMINISTRATOR

    @pytest.fixture()
    def component_interaction_payload(self, interaction_member_payload, message_payload):
        return {
            "version": 1,
            "type": 3,
            "token": "unique_interaction_token",
            "message": message_payload,
            "member": interaction_member_payload,
            "id": "846462639134605312",
            "guild_id": "290926798626357999",
            "data": {"custom_id": "click_one", "component_type": 2, "values": ["1", "2", "67"]},
            "channel_id": "345626669114982999",
            "application_id": "290926444748734465",
            "locale": "es-ES",
            "guild_locale": "en-US",
        }

    def test_deserialize_component_interaction(
        self, entity_factory_impl, component_interaction_payload, interaction_member_payload, mock_app, message_payload
    ):
        interaction = entity_factory_impl.deserialize_component_interaction(component_interaction_payload)

        assert interaction.app is mock_app
        assert interaction.id == 846462639134605312
        assert interaction.application_id == 290926444748734465
        assert interaction.type is base_interactions.InteractionType.MESSAGE_COMPONENT
        assert interaction.token == "unique_interaction_token"
        assert interaction.version == 1
        assert interaction.channel_id == 345626669114982999
        assert interaction.component_type is message_models.ComponentType.BUTTON
        assert interaction.custom_id == "click_one"
        assert interaction.guild_id == 290926798626357999
        assert interaction.message == entity_factory_impl.deserialize_message(message_payload)
        assert interaction.member == entity_factory_impl._deserialize_interaction_member(
            interaction_member_payload, guild_id=290926798626357999
        )
        assert interaction.user is interaction.member.user
        assert interaction.values == ["1", "2", "67"]
        assert interaction.locale == "es-ES"
        assert interaction.locale is locales.Locale.ES_ES
        assert interaction.guild_locale == "en-US"
        assert interaction.guild_locale is locales.Locale.EN_US
        assert isinstance(interaction, component_interactions.ComponentInteraction)

    def test_deserialize_component_interaction_with_undefined_fields(
        self, entity_factory_impl, user_payload, message_payload
    ):
        interaction = entity_factory_impl.deserialize_component_interaction(
            {
                "version": 1,
                "type": 3,
                "token": "unique_interaction_token",
                "message": message_payload,
                "user": user_payload,
                "id": "846462639134605312",
                "data": {"custom_id": "click_one", "component_type": 2},
                "channel_id": "345626669114982999",
                "application_id": "290926444748734465",
                "locale": "es-ES",
            }
        )

        assert interaction.guild_id is None
        assert interaction.member is None
        assert interaction.user == entity_factory_impl.deserialize_user(user_payload)
        assert interaction.values == ()
        assert interaction.guild_locale is None
        assert isinstance(interaction, component_interactions.ComponentInteraction)

    ##################
    # STICKER MODELS #
    ##################

    @pytest.fixture()
    def partial_sticker_payload(self):
        return {
            "id": "749046696482439188",
            "name": "Thinking",
            "format_type": 3,
        }

    @pytest.fixture()
    def standard_sticker_payload(self):
        return {
            "id": "749046696482439188",
            "name": "Thinking",
            "description": "thonking",
            "format_type": 1,
            "pack_id": "123",
            "sort_value": 96,
            "tags": "thinking,thonkang",
        }

    @pytest.fixture()
    def guild_sticker_payload(self, user_payload):
        return {
            "id": "749046696482439188",
            "name": "Thinking",
            "description": "thonking",
            "guild_id": "987654321",
            "format_type": 1,
            "available": True,
            "tags": "tag",
            "user": user_payload,
        }

    @pytest.fixture()
    def sticker_pack_payload(self, standard_sticker_payload):
        return {
            "id": "123",
            "name": "My sticker pack",
            "description": "My sticker pack description",
            "cover_sticker_id": "456",
            "stickers": [standard_sticker_payload],
            "sku_id": "789",
            "banner_asset_id": "hash123",
        }

    def test_deserialize_partial_sticker(self, entity_factory_impl, partial_sticker_payload):
        partial_sticker = entity_factory_impl.deserialize_partial_sticker(partial_sticker_payload)

        assert partial_sticker.id == 749046696482439188
        assert partial_sticker.name == "Thinking"
        assert partial_sticker.format_type is sticker_models.StickerFormatType.LOTTIE

    def test_deserialize_standard_sticker(self, entity_factory_impl, standard_sticker_payload):
        standard_sticker = entity_factory_impl.deserialize_standard_sticker(standard_sticker_payload)

        assert standard_sticker.id == 749046696482439188
        assert standard_sticker.name == "Thinking"
        assert standard_sticker.description == "thonking"
        assert standard_sticker.format_type is sticker_models.StickerFormatType.PNG
        assert standard_sticker.pack_id == 123
        assert standard_sticker.sort_value == 96
        assert standard_sticker.tags == ["thinking", "thonkang"]

    def test_deserialize_guild_sticker(self, entity_factory_impl, guild_sticker_payload, user_payload):
        guild_sticker = entity_factory_impl.deserialize_guild_sticker(guild_sticker_payload)

        assert guild_sticker.id == 749046696482439188
        assert guild_sticker.name == "Thinking"
        assert guild_sticker.description == "thonking"
        assert guild_sticker.format_type is sticker_models.StickerFormatType.PNG
        assert guild_sticker.is_available is True
        assert guild_sticker.guild_id == 987654321
        assert guild_sticker.tag == "tag"
        assert guild_sticker.user == entity_factory_impl.deserialize_user(user_payload)

    def test_deserialize_guild_sticker_with_unset_fields(self, entity_factory_impl, guild_sticker_payload):
        del guild_sticker_payload["user"]

        guild_sticker = entity_factory_impl.deserialize_guild_sticker(guild_sticker_payload)

        assert guild_sticker.user is None

    def test_deserialize_sticker_pack(self, entity_factory_impl, sticker_pack_payload):
        pack = entity_factory_impl.deserialize_sticker_pack(sticker_pack_payload)

        assert pack.id == 123
        assert pack.name == "My sticker pack"
        assert pack.description == "My sticker pack description"
        assert pack.cover_sticker_id == 456
        assert pack.sku_id == 789
        assert pack.banner_hash == "hash123"

        assert len(pack.stickers) == 1
        sticker = pack.stickers[0]
        assert sticker.id == 749046696482439188
        assert sticker.name == "Thinking"
        assert sticker.description == "thonking"
        assert sticker.format_type is sticker_models.StickerFormatType.PNG
        assert sticker.pack_id == 123
        assert sticker.sort_value == 96
        assert sticker.tags == ["thinking", "thonkang"]

    #################
    # INVITE MODELS #
    #################

    @pytest.fixture()
    def vanity_url_payload(self):
        return {"code": "iamacode", "uses": 42}

    def test_deserialize_vanity_url(self, entity_factory_impl, mock_app, vanity_url_payload):
        vanity_url = entity_factory_impl.deserialize_vanity_url(vanity_url_payload)
        assert vanity_url.app is mock_app
        assert vanity_url.code == "iamacode"
        assert vanity_url.uses == 42
        assert isinstance(vanity_url, invite_models.VanityURL)

    @pytest.fixture()
    def alternative_user_payload(self):
        return {"id": "1231231", "username": "soad", "discriminator": "3333", "avatar": None}

    @pytest.fixture()
    def invite_payload(
        self,
        partial_channel_payload,
        user_payload,
        alternative_user_payload,
        guild_welcome_screen_payload,
        invite_application_payload,
    ):
        return {
            "code": "aCode",
            "guild": {
                "id": "56188492224814744",
                "name": "Testin' Your Scene",
                "splash": "aSplashForSure",
                "banner": "aBannerForSure",
                "description": "Describe me cute kitty.",
                "icon": "bb71f469c158984e265093a81b3397fb",
                "features": ["FORCE_RELAY"],
                "verification_level": 2,
                "vanity_url_code": "I-am-very-vain",
                "welcome_screen": guild_welcome_screen_payload,
                "nsfw_level": 1,
            },
            "channel": partial_channel_payload,
            "inviter": user_payload,
            "target_type": 1,
            "target_user": alternative_user_payload,
            "target_application": invite_application_payload,
            "approximate_presence_count": 42,
            "approximate_member_count": 84,
            "expires_at": "2021-05-08T00:15:24.534000+00:00",
        }

    def test_deserialize_invite(
        self,
        entity_factory_impl,
        mock_app,
        invite_payload,
        partial_channel_payload,
        user_payload,
        guild_welcome_screen_payload,
        alternative_user_payload,
        application_payload,
    ):
        invite = entity_factory_impl.deserialize_invite(invite_payload)
        assert invite.app is mock_app
        assert invite.code == "aCode"
        # InviteGuild
        assert invite.guild.id == 56188492224814744
        assert invite.guild.name == "Testin' Your Scene"
        assert invite.guild.icon_hash == "bb71f469c158984e265093a81b3397fb"
        assert invite.guild.features == ["FORCE_RELAY"]
        assert invite.guild.splash_hash == "aSplashForSure"
        assert invite.guild.banner_hash == "aBannerForSure"
        assert invite.guild.description == "Describe me cute kitty."
        assert invite.guild.verification_level == guild_models.GuildVerificationLevel.MEDIUM
        assert invite.guild.vanity_url_code == "I-am-very-vain"
        assert invite.guild.welcome_screen == entity_factory_impl.deserialize_welcome_screen(
            guild_welcome_screen_payload
        )
        assert invite.guild.nsfw_level == guild_models.GuildNSFWLevel.EXPLICIT

        assert invite.guild_id == 56188492224814744
        assert invite.channel == entity_factory_impl.deserialize_partial_channel(partial_channel_payload)
        assert invite.channel_id == 561884984214814750
        assert invite.inviter == entity_factory_impl.deserialize_user(user_payload)
        assert invite.target_type == invite_models.TargetType.STREAM
        assert invite.target_user == entity_factory_impl.deserialize_user(alternative_user_payload)
        assert invite.approximate_member_count == 84
        assert invite.approximate_active_member_count == 42
        assert invite.expires_at == datetime.datetime(2021, 5, 8, 0, 15, 24, 534000, tzinfo=datetime.timezone.utc)
        assert isinstance(invite, invite_models.Invite)

        # InviteApplication
        application = invite.target_application
        assert application.app is mock_app
        assert application.id == 773336526917861400
        assert application.name == "Betrayal.io"
        assert application.description == "Play inside Discord with your friends!"
        assert (
            application.public_key
            == b"\x1b\xf7\x8f\xdb\xfc\xba\xbe.\x12V\xf9\xb13\x81\x89vY\x12\x03\xa2/\xeb\xab\xba_\xf8\x9f\x86\xf2G`\xff"
        )
        assert application.icon_hash == "0227b2e89ea08d666c43003fbadbc72a"
        assert application.cover_image_hash == "0227b2e89ea08d666c43003fbadbc72a (but as cover)"
        assert isinstance(application, application_models.InviteApplication)

    def test_deserialize_invite_with_null_fields(
        self, entity_factory_impl, partial_channel_payload, invite_application_payload
    ):
        invite = entity_factory_impl.deserialize_invite(
            {
                "code": "aCode",
                "channel_id": "43123123",
                "approximate_member_count": 231,
                "approximate_presence_count": 9,
                "expires_at": None,
                "target_application": {
                    "id": "773336526917861400",
                    "name": "Betrayal.io",
                    "description": "",
                    "verify_key": "1bf78fdbfcbabe2e1256f9b133818976591203a22febabba5ff89f86f24760ff",
                },
            }
        )
        assert invite.expires_at is None
        assert invite.target_application.description is None

    def test_deserialize_invite_with_unset_fields(self, entity_factory_impl, partial_channel_payload):
        invite = entity_factory_impl.deserialize_invite(
            {
                "code": "aCode",
                "channel_id": "43123123",
                "approximate_member_count": 231,
                "approximate_presence_count": 9,
            }
        )
        assert invite.channel is None
        assert invite.channel_id == 43123123
        assert invite.guild is None
        assert invite.inviter is None
        assert invite.target_type is None
        assert invite.target_user is None
        assert invite.target_application is None
        assert invite.expires_at is None

    def test_deserialize_invite_with_unset_sub_fields(self, entity_factory_impl, invite_payload):
        del invite_payload["guild"]["welcome_screen"]
        invite_payload["target_application"] = {
            "id": "773336526917861400",
            "name": "Betrayal.io",
            "description": "Play inside Discord with your friends!",
            "verify_key": "1bf78fdbfcbabe2e1256f9b133818976591203a22febabba5ff89f86f24760ff",
        }

        invite = entity_factory_impl.deserialize_invite(invite_payload)

        assert invite.guild.welcome_screen is None
        assert invite.target_application.icon_hash is None
        assert invite.target_application.cover_image_hash is None

    def test_deserialize_invite_with_guild_and_channel_ids_without_objects(self, entity_factory_impl):
        invite = entity_factory_impl.deserialize_invite({"code": "aCode", "guild_id": "42", "channel_id": "202020"})
        assert invite.channel is None
        assert invite.channel_id == 202020
        assert invite.guild is None
        assert invite.guild_id == 42

    @pytest.fixture()
    def invite_with_metadata_payload(
        self,
        partial_channel_payload,
        user_payload,
        alternative_user_payload,
        guild_welcome_screen_payload,
        invite_application_payload,
    ):
        return {
            "code": "aCode",
            "guild": {
                "id": "56188492224814744",
                "name": "Testin' Your Scene",
                "splash": "aSplashForSure",
                "banner": "aBannerForSure",
                "description": "Describe me cute kitty.",
                "icon": "bb71f469c158984e265093a81b3397fb",
                "features": ["FORCE_RELAY"],
                "verification_level": 2,
                "vanity_url_code": "I-am-very-vain",
                "welcome_screen": guild_welcome_screen_payload,
                "nsfw_level": 0,
            },
            "channel": partial_channel_payload,
            "inviter": user_payload,
            "target_type": 1,
            "target_user": alternative_user_payload,
            "target_application": invite_application_payload,
            "approximate_presence_count": 42,
            "approximate_member_count": 84,
            "uses": 3,
            "max_uses": 8,
            "max_age": 239349393,
            "temporary": True,
            "created_at": "2015-04-26T06:26:56.936000+00:00",
        }

    def test_deserialize_invite_with_metadata(
        self,
        entity_factory_impl,
        mock_app,
        invite_with_metadata_payload,
        partial_channel_payload,
        user_payload,
        alternative_user_payload,
        guild_welcome_screen_payload,
        invite_application_payload,
    ):
        invite_with_metadata = entity_factory_impl.deserialize_invite_with_metadata(invite_with_metadata_payload)
        assert invite_with_metadata.app is mock_app
        assert invite_with_metadata.code == "aCode"
        # InviteGuild
        assert invite_with_metadata.guild.id == 56188492224814744
        assert invite_with_metadata.guild.name == "Testin' Your Scene"
        assert invite_with_metadata.guild.icon_hash == "bb71f469c158984e265093a81b3397fb"
        assert invite_with_metadata.guild.features == ["FORCE_RELAY"]
        assert invite_with_metadata.guild.splash_hash == "aSplashForSure"
        assert invite_with_metadata.guild.banner_hash == "aBannerForSure"
        assert invite_with_metadata.guild.description == "Describe me cute kitty."
        assert invite_with_metadata.guild.verification_level == guild_models.GuildVerificationLevel.MEDIUM
        assert invite_with_metadata.guild.vanity_url_code == "I-am-very-vain"
        assert invite_with_metadata.guild.welcome_screen == entity_factory_impl.deserialize_welcome_screen(
            guild_welcome_screen_payload
        )
        assert invite_with_metadata.guild.nsfw_level == guild_models.GuildNSFWLevel.DEFAULT

        assert invite_with_metadata.channel == entity_factory_impl.deserialize_partial_channel(partial_channel_payload)
        assert invite_with_metadata.inviter == entity_factory_impl.deserialize_user(user_payload)
        assert invite_with_metadata.target_type == invite_models.TargetType.STREAM
        assert invite_with_metadata.target_user == entity_factory_impl.deserialize_user(alternative_user_payload)
        assert invite_with_metadata.approximate_member_count == 84
        assert invite_with_metadata.approximate_active_member_count == 42
        assert invite_with_metadata.uses == 3
        assert invite_with_metadata.max_uses == 8
        assert invite_with_metadata.max_age == datetime.timedelta(seconds=239349393)
        assert invite_with_metadata.is_temporary is True
        assert invite_with_metadata.created_at == datetime.datetime(
            2015, 4, 26, 6, 26, 56, 936000, tzinfo=datetime.timezone.utc
        )
        assert invite_with_metadata.expires_at == datetime.datetime(
            2022, 11, 25, 12, 23, 29, 936000, tzinfo=datetime.timezone.utc
        )
        assert isinstance(invite_with_metadata, invite_models.InviteWithMetadata)

        # InviteApplication
        application = invite_with_metadata.target_application
        assert application.app is mock_app
        assert application.id == 773336526917861400
        assert application.name == "Betrayal.io"
        assert application.description == "Play inside Discord with your friends!"
        assert (
            application.public_key
            == b"\x1b\xf7\x8f\xdb\xfc\xba\xbe.\x12V\xf9\xb13\x81\x89vY\x12\x03\xa2/\xeb\xab\xba_\xf8\x9f\x86\xf2G`\xff"
        )
        assert application.icon_hash == "0227b2e89ea08d666c43003fbadbc72a"
        assert application.cover_image_hash == "0227b2e89ea08d666c43003fbadbc72a (but as cover)"
        assert isinstance(application, application_models.InviteApplication)

    def test_deserialize_invite_with_metadata_with_unset_and_0_fields(
        self, entity_factory_impl, partial_channel_payload
    ):
        invite_with_metadata = entity_factory_impl.deserialize_invite_with_metadata(
            {
                "code": "aCode",
                "channel": partial_channel_payload,
                "uses": 42,
                "max_uses": 0,
                "max_age": 0,
                "temporary": True,
                "created_at": "2015-04-26T06:26:56.936000+00:00",
                "approximate_presence_count": 4,
                "approximate_member_count": 9,
            }
        )
        assert invite_with_metadata.guild is None
        assert invite_with_metadata.inviter is None
        assert invite_with_metadata.target_type is None
        assert invite_with_metadata.target_user is None
        assert invite_with_metadata.target_application is None
        assert invite_with_metadata.max_age is None
        assert invite_with_metadata.max_uses is None
        assert invite_with_metadata.expires_at is None

    def test_deserialize_invite_with_metadata_with_null_guild_fields(
        self, entity_factory_impl, invite_with_metadata_payload
    ):
        del invite_with_metadata_payload["guild"]["welcome_screen"]

        invite = entity_factory_impl.deserialize_invite_with_metadata(invite_with_metadata_payload)
        assert invite.guild.welcome_screen is None

    def test_max_age_when_zero(self, entity_factory_impl, invite_with_metadata_payload):
        invite_with_metadata_payload["max_age"] = 0
        assert entity_factory_impl.deserialize_invite_with_metadata(invite_with_metadata_payload).max_age is None

    ##################
    # MESSAGE MODELS #
    ##################

    @pytest.fixture()
    def action_row_payload(self, button_payload):
        return {"type": 1, "components": [button_payload]}

    def test__deserialize_action_row(self, entity_factory_impl, action_row_payload, button_payload):
        action_row = entity_factory_impl._deserialize_action_row(action_row_payload)

        assert action_row.type is message_models.ComponentType.ACTION_ROW
        assert action_row.components == [entity_factory_impl._deserialize_component(button_payload)]

    def test__deserialize_action_row_handles_unknown_component_type(self, entity_factory_impl):
        action_row = entity_factory_impl._deserialize_action_row(
            {"type": 1, "components": [{"type": "9494949"}, {"type": "9239292"}]}
        )

        assert action_row.components == []

    @pytest.fixture()
    def button_payload(self, custom_emoji_payload):
        return {
            "type": 2,
            "label": "Click me!",
            "style": 1,
            "emoji": custom_emoji_payload,
            "custom_id": "click_one",
            "url": "okokok",
            "disabled": True,
        }

    def test_deserialize__deserialize_button(self, entity_factory_impl, button_payload, custom_emoji_payload):
        button = entity_factory_impl._deserialize_button(button_payload)

        assert button.type is message_models.ComponentType.BUTTON
        assert button.style is message_models.ButtonStyle.PRIMARY
        assert button.label == "Click me!"
        assert button.emoji == entity_factory_impl.deserialize_emoji(custom_emoji_payload)
        assert button.custom_id == "click_one"
        assert button.is_disabled is True
        assert button.url == "okokok"

    def test_deserialize__deserialize_button_with_unset_fields(
        self, entity_factory_impl, button_payload, custom_emoji_payload
    ):
        button = entity_factory_impl._deserialize_button({"type": 2, "style": 5})

        assert button.type is message_models.ComponentType.BUTTON
        assert button.style is message_models.ButtonStyle.LINK
        assert button.label is None
        assert button.emoji is None
        assert button.custom_id is None
        assert button.url is None
        assert button.is_disabled is False

    @pytest.fixture()
    def select_menu_payload(self, custom_emoji_payload):
        return {
            "type": 3,
            "custom_id": "Not an ID",
            "options": [
                {
                    "label": "Trans",
                    "value": "egg yoke",
                    "description": "queen",
                    "emoji": custom_emoji_payload,
                    "default": True,
                }
            ],
            "placeholder": "Imagine a place",
            "min_values": 69,
            "max_values": 420,
            "disabled": True,
        }

    def test__deserialize_select_menu(self, entity_factory_impl, select_menu_payload, custom_emoji_payload):
        menu = entity_factory_impl._deserialize_select_menu(select_menu_payload)

        assert menu.type is message_models.ComponentType.SELECT_MENU
        assert menu.custom_id == "Not an ID"

        # SelectMenuOption
        assert len(menu.options) == 1
        option = menu.options[0]
        assert option.label == "Trans"
        assert option.value == "egg yoke"
        assert option.description == "queen"
        assert option.emoji == entity_factory_impl.deserialize_emoji(custom_emoji_payload)
        assert option.is_default is True
        assert isinstance(option, message_models.SelectMenuOption)

        assert menu.placeholder == "Imagine a place"
        assert menu.min_values == 69
        assert menu.max_values == 420
        assert menu.is_disabled is True

    def test__deserialize_select_menu_partial(self, entity_factory_impl):
        menu = entity_factory_impl._deserialize_select_menu(
            {
                "type": 3,
                "custom_id": "Not an ID",
                "options": [{"label": "Trans", "value": "very trans"}],
            }
        )

        # SelectMenuOption
        assert len(menu.options) == 1
        option = menu.options[0]
        assert option.description is None
        assert option.emoji is None
        assert option.is_default is False

        assert menu.placeholder is None
        assert menu.min_values == 1
        assert menu.max_values == 1
        assert menu.is_disabled is False

    @pytest.mark.parametrize(
        ("type_", "fn"),
        [
            (1, "_deserialize_action_row"),
            (2, "_deserialize_button"),
            (3, "_deserialize_select_menu"),
        ],
    )
    def test__deserialize_component(self, mock_app, type_, fn):
        payload = {"type": type_}

        with mock.patch.object(entity_factory.EntityFactoryImpl, fn) as expected_fn:
            # We need to instantiate it after the mock so that the functions that are stored in the dicts
            # are the ones we mock
            entity_factory_impl = entity_factory.EntityFactoryImpl(app=mock_app)

            assert entity_factory_impl._deserialize_component(payload) is expected_fn.return_value

        expected_fn.assert_called_once_with(payload)

    def test__deserialize_component_handles_unknown_type(self, entity_factory_impl):
        with pytest.raises(errors.UnrecognisedEntityError):
            entity_factory_impl._deserialize_component({"type": -9434994})

    @pytest.fixture()
    def partial_application_payload(self):
        return {
            "id": "456",
            "name": "hikari",
            "description": "The best application",
            "icon": "2658b3029e775a931ffb49380073fa63",
            "cover_image": "58982a23790c4f22787b05d3be38a026",
        }

    @pytest.fixture()
    def referenced_message(self, user_payload):
        return {
            "id": "12312312",
            "channel_id": "949494",
            "author": user_payload,
            "content": "OK",
            "timestamp": "2020-03-21T21:20:16.510000+00:00",
            "edited_timestamp": None,
            "tts": True,
            "mentions_everyone": False,
            "mentions": [],
            "mention_roles": [],
            "attachments": [],
            "embeds": [],
            "type": 1,
            "pinned": True,
            "flags": "222",
        }

    @pytest.fixture()
    def attachment_payload(self):
        return {
            "id": "690922406474154014",
            "filename": "IMG.jpg",
            "content_type": "image/png",
            "size": 660521,
            "url": "https://somewhere.com/attachments/123/456/IMG.jpg",
            "proxy_url": "https://media.somewhere.com/attachments/123/456/IMG.jpg",
            "width": 1844,
            "height": 2638,
            "ephemeral": True,
        }

    @pytest.fixture()
    def message_payload(
        self,
        user_payload,
        member_payload,
        custom_emoji_payload,
        partial_application_payload,
        embed_payload,
        referenced_message,
        action_row_payload,
        partial_sticker_payload,
        attachment_payload,
    ):
        member_payload = member_payload.copy()
        del member_payload["user"]
        return {
            "id": "123",
            "channel_id": "456",
            "guild_id": "678",
            "author": user_payload,
            "member": member_payload,
            "content": "some info",
            "timestamp": "2020-03-21T21:20:16.510000+00:00",
            "edited_timestamp": "2020-04-21T21:20:16.510000+00:00",
            "tts": True,
            "mention_everyone": True,
            "mentions": [
                {"id": "5678", "username": "uncool username", "avatar": "129387dskjafhasf", "discriminator": "4532"}
            ],
            "mention_roles": ["987"],
            "mention_channels": [{"id": "456", "guild_id": "678", "type": 1, "name": "hikari-testing"}],
            "attachments": [attachment_payload],
            "embeds": [embed_payload],
            "reactions": [{"emoji": custom_emoji_payload, "count": 100, "me": True}],
            "pinned": True,
            "webhook_id": "1234",
            "type": 0,
            "activity": {"type": 5, "party_id": "ae488379-351d-4a4f-ad32-2b9b01c91657"},
            "application": partial_application_payload,
            "message_reference": {
                "channel_id": "278325129692446722",
                "guild_id": "278325129692446720",
                "message_id": "306588351130107906",
            },
            "referenced_message": referenced_message,
            "flags": 2,
            "sticker_items": [partial_sticker_payload],
            "nonce": "171000788183678976",
            "application_id": "123123123123",
            "interaction": {"id": "123123123", "type": 2, "name": "OKOKOK", "user": user_payload},
            "components": [action_row_payload, {"type": 1000000000}],
        }

    def test__deserialize_message_attachment(self, entity_factory_impl, attachment_payload):
        attachment = entity_factory_impl._deserialize_message_attachment(attachment_payload)

        assert attachment.id == 690922406474154014
        assert attachment.filename == "IMG.jpg"
        assert attachment.size == 660521
        assert attachment.media_type == "image/png"
        assert attachment.url == "https://somewhere.com/attachments/123/456/IMG.jpg"
        assert attachment.proxy_url == "https://media.somewhere.com/attachments/123/456/IMG.jpg"
        assert attachment.width == 1844
        assert attachment.height == 2638
        assert attachment.is_ephemeral is True
        assert isinstance(attachment, message_models.Attachment)

    def test__deserialize_message_attachment_with_null_fields(
        self,
        entity_factory_impl,
        attachment_payload,
    ):
        attachment_payload["height"] = None
        attachment_payload["width"] = None

        attachment = entity_factory_impl._deserialize_message_attachment(attachment_payload)

        assert attachment.height is None
        assert attachment.width is None
        assert isinstance(attachment, message_models.Attachment)

    def test__deserialize_message_attachment_with_unset_fields(
        self,
        entity_factory_impl,
        attachment_payload,
    ):
        del attachment_payload["content_type"]
        del attachment_payload["height"]
        del attachment_payload["width"]
        del attachment_payload["ephemeral"]

        attachment = entity_factory_impl._deserialize_message_attachment(attachment_payload)

        assert attachment.media_type is None
        assert attachment.height is None
        assert attachment.width is None
        assert attachment.is_ephemeral is False

    def test_deserialize_partial_message(
        self,
        entity_factory_impl,
        mock_app,
        message_payload,
        user_payload,
        member_payload,
        partial_application_payload,
        custom_emoji_payload,
        embed_payload,
        referenced_message,
        action_row_payload,
        attachment_payload,
    ):
        partial_message = entity_factory_impl.deserialize_partial_message(message_payload)

        assert partial_message.app is mock_app
        assert partial_message.id == 123
        assert partial_message.channel_id == 456
        assert partial_message.guild_id == 678
        assert partial_message.author == entity_factory_impl.deserialize_user(user_payload)
        assert partial_message.member == entity_factory_impl.deserialize_member(
            member_payload, user=partial_message.author, guild_id=snowflakes.Snowflake(678)
        )
        assert partial_message.content == "some info"
        assert partial_message.timestamp == datetime.datetime(
            2020, 3, 21, 21, 20, 16, 510000, tzinfo=datetime.timezone.utc
        )
        assert partial_message.edited_timestamp == datetime.datetime(
            2020, 4, 21, 21, 20, 16, 510000, tzinfo=datetime.timezone.utc
        )
        assert partial_message.is_tts is True
        assert partial_message.mentions.everyone is True
        assert partial_message.mentions.user_ids == [5678]
        assert partial_message.mentions.role_ids == [987]
        assert partial_message.mentions.channels_ids == [456]
        assert partial_message.attachments == [entity_factory_impl._deserialize_message_attachment(attachment_payload)]

        expected_embed = entity_factory_impl.deserialize_embed(embed_payload)
        assert partial_message.embeds == [expected_embed]
        # Reaction
        reaction = partial_message.reactions[0]
        assert reaction.count == 100
        assert reaction.is_me is True
        expected_emoji = entity_factory_impl.deserialize_emoji(custom_emoji_payload)
        assert reaction.emoji == expected_emoji
        assert isinstance(reaction, message_models.Reaction)

        assert partial_message.is_pinned is True
        assert partial_message.webhook_id == 1234
        assert partial_message.type == message_models.MessageType.DEFAULT

        # Activity
        assert partial_message.activity.type == message_models.MessageActivityType.JOIN_REQUEST
        assert partial_message.activity.party_id == "ae488379-351d-4a4f-ad32-2b9b01c91657"
        assert isinstance(partial_message.activity, message_models.MessageActivity)

        # Message Activity
        assert partial_message.application.id == 456
        assert partial_message.application.name == "hikari"
        assert partial_message.application.description == "The best application"
        assert partial_message.application.icon_hash == "2658b3029e775a931ffb49380073fa63"
        assert partial_message.application.cover_image_hash == "58982a23790c4f22787b05d3be38a026"
        assert isinstance(partial_message.application, message_models.MessageApplication)
        # MessageReference
        assert partial_message.message_reference.app is mock_app
        assert partial_message.message_reference.id == 306588351130107906
        assert partial_message.message_reference.channel_id == 278325129692446722
        assert partial_message.message_reference.guild_id == 278325129692446720
        assert isinstance(partial_message.message_reference, message_models.MessageReference)

        assert partial_message.referenced_message == entity_factory_impl.deserialize_message(referenced_message)
        assert partial_message.flags == message_models.MessageFlag.IS_CROSSPOST

        # Sticker
        assert len(partial_message.stickers) == 1
        sticker = partial_message.stickers[0]
        assert sticker.id == 749046696482439188
        assert sticker.name == "Thinking"
        assert sticker.format_type is sticker_models.StickerFormatType.LOTTIE
        assert isinstance(sticker, sticker_models.PartialSticker)

        assert partial_message.nonce == "171000788183678976"
        assert partial_message.application_id == 123123123123

        # MessageInteraction
        assert partial_message.interaction.id == 123123123
        assert partial_message.interaction.name == "OKOKOK"
        assert partial_message.interaction.type is base_interactions.InteractionType.APPLICATION_COMMAND
        assert partial_message.interaction.user == entity_factory_impl.deserialize_user(user_payload)
        assert isinstance(partial_message.interaction, message_models.MessageInteraction)

        assert partial_message.components == [entity_factory_impl._deserialize_component(action_row_payload)]

    def test_deserialize_partial_message_with_partial_fields(self, entity_factory_impl, message_payload):
        message_payload["content"] = ""
        message_payload["edited_timestamp"] = None
        message_payload["application"]["icon"] = None
        message_payload["referenced_message"] = None
        del message_payload["member"]
        del message_payload["message_reference"]["message_id"]
        del message_payload["message_reference"]["guild_id"]
        del message_payload["application"]["cover_image"]

        partial_message = entity_factory_impl.deserialize_partial_message(message_payload)

        assert partial_message.content is None
        assert partial_message.edited_timestamp is None
        assert partial_message.guild_id is not None
        assert partial_message.member is undefined.UNDEFINED
        assert partial_message.application.icon_hash is None
        assert partial_message.application.cover_image_hash is None
        assert partial_message.message_reference.id is None
        assert partial_message.message_reference.guild_id is None
        assert partial_message.referenced_message is None

    def test_deserialize_partial_message_with_unset_fields(self, entity_factory_impl, mock_app):
        partial_message = entity_factory_impl.deserialize_partial_message({"id": 123, "channel_id": 456})

        assert partial_message.app is mock_app
        assert partial_message.id == 123
        assert partial_message.channel_id == 456
        assert partial_message.guild_id is None
        assert partial_message.author is undefined.UNDEFINED
        assert partial_message.member is None
        assert partial_message.content is undefined.UNDEFINED
        assert partial_message.timestamp is undefined.UNDEFINED
        assert partial_message.edited_timestamp is undefined.UNDEFINED
        assert partial_message.is_tts is undefined.UNDEFINED
        assert partial_message.mentions.everyone is undefined.UNDEFINED
        assert partial_message.mentions.user_ids is undefined.UNDEFINED
        assert partial_message.mentions.role_ids is undefined.UNDEFINED
        assert partial_message.mentions.channels_ids is undefined.UNDEFINED
        assert partial_message.attachments is undefined.UNDEFINED
        assert partial_message.embeds is undefined.UNDEFINED
        assert partial_message.reactions is undefined.UNDEFINED
        assert partial_message.is_pinned is undefined.UNDEFINED
        assert partial_message.webhook_id is undefined.UNDEFINED
        assert partial_message.type is undefined.UNDEFINED
        assert partial_message.activity is undefined.UNDEFINED
        assert partial_message.application is undefined.UNDEFINED
        assert partial_message.message_reference is undefined.UNDEFINED
        assert partial_message.referenced_message is undefined.UNDEFINED
        assert partial_message.flags is undefined.UNDEFINED
        assert partial_message.stickers is undefined.UNDEFINED
        assert partial_message.nonce is undefined.UNDEFINED
        assert partial_message.application_id is undefined.UNDEFINED
        assert partial_message.interaction is undefined.UNDEFINED
        assert partial_message.components is undefined.UNDEFINED

    def test_deserialize_partial_message_with_guild_id_but_no_author(self, entity_factory_impl):
        partial_message = entity_factory_impl.deserialize_partial_message(
            {"id": 123, "channel_id": 456, "guild_id": 987}
        )

        assert partial_message.member is None

    def test_deserialize_partial_message_deserializes_old_stickers_field(self, entity_factory_impl, message_payload):
        message_payload["stickers"] = message_payload["sticker_items"]
        del message_payload["sticker_items"]

        partial_message = entity_factory_impl.deserialize_partial_message(message_payload)

        assert len(partial_message.stickers) == 1
        sticker = partial_message.stickers[0]
        assert sticker.id == 749046696482439188
        assert sticker.name == "Thinking"
        assert sticker.format_type is sticker_models.StickerFormatType.LOTTIE
        assert isinstance(sticker, sticker_models.PartialSticker)

    def test_deserialize_message(
        self,
        entity_factory_impl,
        mock_app,
        message_payload,
        user_payload,
        member_payload,
        custom_emoji_payload,
        embed_payload,
        referenced_message,
        action_row_payload,
    ):
        message = entity_factory_impl.deserialize_message(message_payload)

        assert message.app is mock_app
        assert message.id == 123
        assert message.channel_id == 456
        assert message.guild_id == 678
        assert message.author == entity_factory_impl.deserialize_user(user_payload)
        assert message.member == entity_factory_impl.deserialize_member(
            member_payload, user=message.author, guild_id=snowflakes.Snowflake(678)
        )
        assert message.content == "some info"
        assert message.timestamp == datetime.datetime(2020, 3, 21, 21, 20, 16, 510000, tzinfo=datetime.timezone.utc)
        assert message.edited_timestamp == datetime.datetime(
            2020, 4, 21, 21, 20, 16, 510000, tzinfo=datetime.timezone.utc
        )
        assert message.is_tts is True
        assert message.mentions.everyone is True
        assert message.mentions.user_ids == [5678]
        assert message.mentions.role_ids == [987]
        assert message.mentions.channels_ids == [456]
        # Attachment
        assert len(message.attachments) == 1
        attachment = message.attachments[0]
        assert attachment.id == 690922406474154014
        assert attachment.filename == "IMG.jpg"
        assert attachment.size == 660521
        assert attachment.url == "https://somewhere.com/attachments/123/456/IMG.jpg"
        assert attachment.proxy_url == "https://media.somewhere.com/attachments/123/456/IMG.jpg"
        assert attachment.width == 1844
        assert attachment.height == 2638
        assert attachment.is_ephemeral is True
        assert isinstance(attachment, message_models.Attachment)

        expected_embed = entity_factory_impl.deserialize_embed(embed_payload)
        assert message.embeds == [expected_embed]
        # Reaction
        reaction = message.reactions[0]
        assert reaction.count == 100
        assert reaction.is_me is True
        expected_emoji = entity_factory_impl.deserialize_emoji(custom_emoji_payload)
        assert reaction.emoji == expected_emoji
        assert isinstance(reaction, message_models.Reaction)

        assert message.is_pinned is True
        assert message.webhook_id == 1234
        assert message.type == message_models.MessageType.DEFAULT

        # Activity
        assert message.activity.type == message_models.MessageActivityType.JOIN_REQUEST
        assert message.activity.party_id == "ae488379-351d-4a4f-ad32-2b9b01c91657"
        assert isinstance(message.activity, message_models.MessageActivity)

        # MessageApplication
        assert message.application.id == 456
        assert message.application.name == "hikari"
        assert message.application.description == "The best application"
        assert message.application.icon_hash == "2658b3029e775a931ffb49380073fa63"
        assert message.application.cover_image_hash == "58982a23790c4f22787b05d3be38a026"
        assert isinstance(message.application, message_models.MessageApplication)

        # MessageReference
        assert message.message_reference.app is mock_app
        assert message.message_reference.id == 306588351130107906
        assert message.message_reference.channel_id == 278325129692446722
        assert message.message_reference.guild_id == 278325129692446720
        assert isinstance(message.message_reference, message_models.MessageReference)

        assert message.referenced_message == entity_factory_impl.deserialize_partial_message(referenced_message)
        assert message.flags == message_models.MessageFlag.IS_CROSSPOST

        # Sticker
        assert len(message.stickers) == 1
        sticker = message.stickers[0]
        assert sticker.id == 749046696482439188
        assert sticker.name == "Thinking"
        assert sticker.format_type is sticker_models.StickerFormatType.LOTTIE
        assert isinstance(sticker, sticker_models.PartialSticker)

        assert message.nonce == "171000788183678976"
        assert message.application_id == 123123123123

        # MessageInteraction
        assert message.interaction.id == 123123123
        assert message.interaction.name == "OKOKOK"
        assert message.interaction.type is base_interactions.InteractionType.APPLICATION_COMMAND
        assert message.interaction.user == entity_factory_impl.deserialize_user(user_payload)
        assert isinstance(message.interaction, message_models.MessageInteraction)

        assert message.components == [entity_factory_impl._deserialize_component(action_row_payload)]

    def test_deserialize_message_with_unset_sub_fields(self, entity_factory_impl, message_payload):
        del message_payload["application"]["cover_image"]
        del message_payload["activity"]["party_id"]
        del message_payload["message_reference"]["message_id"]
        del message_payload["message_reference"]["guild_id"]
        del message_payload["mention_channels"]

        message = entity_factory_impl.deserialize_message(message_payload)

        assert message.mentions.channels == {}

        # Activity
        assert message.activity.party_id is None
        assert isinstance(message.activity, message_models.MessageActivity)

        # MessageApplication
        assert message.application.cover_image_hash is None
        assert isinstance(message.application, message_models.MessageApplication)

        # MessageReference
        assert message.message_reference.id is None
        assert message.message_reference.guild_id is None
        assert isinstance(message.message_reference, message_models.MessageReference)

    def test_deserialize_message_with_null_sub_fields(self, entity_factory_impl, message_payload):
        message_payload["application"]["icon"] = None
        message = entity_factory_impl.deserialize_message(message_payload)

        # MessageApplication
        assert message.application.icon_hash is None
        assert isinstance(message.application, message_models.MessageApplication)

    def test_deserialize_message_with_null_and_unset_fields(
        self,
        entity_factory_impl,
        mock_app,
        user_payload,
    ):
        message_payload = {
            "id": "123",
            "channel_id": "456",
            "author": user_payload,
            "content": "",
            "timestamp": "2020-03-21T21:20:16.510000+00:00",
            "edited_timestamp": None,
            "tts": True,
            "mention_everyone": True,
            "mentions": [],
            "mention_roles": [],
            "attachments": [],
            "embeds": [],
            "pinned": True,
            "flags": "2222",
            "type": 0,
        }

        message = entity_factory_impl.deserialize_message(message_payload)
        assert message.app is mock_app
        assert message.content is None
        assert message.guild_id is None
        assert message.member is None
        assert message.edited_timestamp is None
        assert message.mentions.everyone is True
        assert message.mentions.user_ids == []
        assert message.mentions.role_ids == []
        assert message.mentions.channels_ids == []
        assert message.attachments == []
        assert message.embeds == []
        assert message.reactions == []
        assert message.webhook_id is None
        assert message.activity is None
        assert message.application is None
        assert message.message_reference is None
        assert message.referenced_message is None
        assert message.stickers == []
        assert message.nonce is None
        assert message.application_id is None
        assert message.interaction is None
        assert message.components == []

    def test_deserialize_message_with_other_unset_fields(self, entity_factory_impl, message_payload):
        message_payload["application"]["icon"] = None
        message_payload["referenced_message"] = None
        del message_payload["member"]
        del message_payload["application"]["cover_image"]

        message = entity_factory_impl.deserialize_message(message_payload)
        assert message.application.cover_image_hash is None
        assert message.application.icon_hash is None
        assert message.referenced_message is None
        assert message.member is None

    def test_deserialize_message_deserializes_old_stickers_field(self, entity_factory_impl, message_payload):
        message_payload["stickers"] = message_payload["sticker_items"]
        del message_payload["sticker_items"]

        message = entity_factory_impl.deserialize_message(message_payload)

        assert len(message.stickers) == 1
        sticker = message.stickers[0]
        assert sticker.id == 749046696482439188
        assert sticker.name == "Thinking"
        assert sticker.format_type is sticker_models.StickerFormatType.LOTTIE
        assert isinstance(sticker, sticker_models.PartialSticker)

    ###################
    # PRESENCE MODELS #
    ###################

    def test_deserialize_member_presence(
        self, entity_factory_impl, mock_app, member_presence_payload, custom_emoji_payload, user_payload
    ):
        presence = entity_factory_impl.deserialize_member_presence(member_presence_payload)
        assert presence.app is mock_app
        assert presence.user_id == 115590097100865541
        assert presence.guild_id == 44004040
        assert presence.visible_status == presence_models.Status.DO_NOT_DISTURB
        # PresenceActivity
        assert len(presence.activities) == 1
        activity = presence.activities[0]
        assert activity.name == "an activity"
        assert activity.type == presence_models.ActivityType.STREAMING
        assert activity.url == "https://69.420.owouwunyaa"
        assert activity.created_at == datetime.datetime(2020, 3, 23, 20, 53, 12, 798000, tzinfo=datetime.timezone.utc)
        # ActivityTimestamps
        assert activity.timestamps.start == datetime.datetime(
            2020, 3, 23, 20, 53, 12, 798000, tzinfo=datetime.timezone.utc
        )
        assert activity.timestamps.end == datetime.datetime(
            2033, 5, 18, 3, 29, 52, 798000, tzinfo=datetime.timezone.utc
        )

        assert activity.application_id == 40404040404040
        assert activity.details == "They are doing stuff"
        assert activity.state == "STATED"
        assert activity.emoji == entity_factory_impl.deserialize_emoji(custom_emoji_payload)
        # ActivityParty
        assert activity.party is not None
        assert activity.party.id == "spotify:3234234234"
        assert activity.party.current_size == 2
        assert activity.party.max_size == 5
        assert isinstance(activity.party, presence_models.ActivityParty)
        # ActivityAssets
        assert activity.assets is not None
        assert activity.assets._application_id is activity.application_id
        assert activity.assets.large_image == "34234234234243"
        assert activity.assets.large_text == "LARGE TEXT"
        assert activity.assets.small_image == "3939393"
        assert activity.assets.small_text == "small text"
        assert isinstance(activity.assets, presence_models.ActivityAssets)
        # ActivitySecrets
        assert activity.secrets is not None
        assert activity.secrets.join == "who's a good secret?"
        assert activity.secrets.spectate == "I'm a good secret"
        assert activity.secrets.match == "No."
        assert isinstance(activity.secrets, presence_models.ActivitySecret)
        assert activity.is_instance is True
        assert activity.flags == presence_models.ActivityFlag(3)
        assert isinstance(activity, presence_models.RichActivity)

        # ClientStatus
        assert presence.client_status.desktop == presence_models.Status.ONLINE
        assert presence.client_status.mobile == presence_models.Status.IDLE
        assert presence.client_status.web == presence_models.Status.DO_NOT_DISTURB
        assert isinstance(presence.client_status, presence_models.ClientStatus)

        assert activity.buttons == ["owo", "no"]
        assert isinstance(presence, presence_models.MemberPresence)

    def test_deserialize_member_presence_with_unset_fields(
        self, entity_factory_impl, user_payload, presence_activity_payload
    ):
        presence = entity_factory_impl.deserialize_member_presence(
            {
                "user": {"id": "42"},
                "game": presence_activity_payload,
                "status": "dnd",
                "activities": [],
                "client_status": {},
            },
            guild_id=snowflakes.Snowflake(9654234123),
        )
        assert presence.guild_id == snowflakes.Snowflake(9654234123)
        # ClientStatus
        assert presence.client_status.desktop is presence_models.Status.OFFLINE
        assert presence.client_status.mobile is presence_models.Status.OFFLINE
        assert presence.client_status.web is presence_models.Status.OFFLINE

    def test_deserialize_member_presence_with_unset_activity_fields(self, entity_factory_impl, user_payload):
        presence = entity_factory_impl.deserialize_member_presence(
            {
                "user": user_payload,
                "game": None,
                "guild_id": "44004040",
                "status": "dnd",
                "activities": [
                    {
                        "name": "an activity",
                        "type": 1,
                        "created_at": 1584996792798,
                    }
                ],
                "client_status": {},
            }
        )
        assert len(presence.activities) == 1
        activity = presence.activities[0]
        assert activity.url is None
        assert activity.timestamps is None
        assert activity.application_id is None
        assert activity.details is None
        assert activity.state is None
        assert activity.emoji is None
        assert activity.party is None
        assert activity.assets is None
        assert activity.secrets is None
        assert activity.is_instance is None
        assert activity.flags is None
        assert activity.buttons == []

    def test_deserialize_member_presence_with_null_activity_fields(self, entity_factory_impl, user_payload):
        presence = entity_factory_impl.deserialize_member_presence(
            {
                "user": user_payload,
                "game": None,
                "guild_id": "44004040",
                "status": "dnd",
                "activities": [
                    {
                        "name": "an activity",
                        "type": 1,
                        "url": None,
                        "created_at": 1584996792798,
                        "timestamps": {
                            "start": 1584996792798,
                            "end": 1999999792798,
                        },
                        "application_id": "40404040404040",
                        "details": None,
                        "state": None,
                        "emoji": None,
                        "party": {"id": "spotify:3234234234", "size": [2, 5]},
                        "assets": {
                            "large_image": "34234234234243",
                            "large_text": "LARGE TEXT",
                            "small_image": "3939393",
                            "small_text": "small text",
                        },
                        "secrets": {"join": "who's a good secret?", "spectate": "I'm a good secret", "match": "No."},
                        "instance": True,
                        "flags": 3,
                    }
                ],
                "client_status": {},
            }
        )
        assert len(presence.activities) == 1
        activity = presence.activities[0]
        assert activity.url is None
        assert activity.details is None
        assert activity.state is None
        assert activity.emoji is None

    def test_deserialize_member_presence_with_unset_activity_sub_fields(self, entity_factory_impl, user_payload):
        presence = entity_factory_impl.deserialize_member_presence(
            {
                "user": user_payload,
                "game": None,
                "guild_id": "44004040",
                "status": "dnd",
                "activities": [
                    {
                        "name": "an activity",
                        "type": 1,
                        "url": "https://69.420.owouwunyaa",
                        "created_at": 1584996792798,
                        "timestamps": {},
                        "application_id": "40404040404040",
                        "details": "They are doing stuff",
                        "state": "STATED",
                        "emoji": None,
                        "party": {},
                        "assets": {},
                        "secrets": {},
                        "instance": True,
                        "flags": 3,
                    }
                ],
                "client_status": {},
            }
        )
        activity = presence.activities[0]
        # ActivityTimestamps
        assert activity.timestamps is not None
        assert activity.timestamps.start is None
        assert activity.timestamps.end is None
        # ActivityParty
        assert activity.party is not None
        assert activity.party.id is None
        assert activity.party.max_size is None
        assert activity.party.current_size is None
        # ActivityAssets
        assert activity.assets is not None
        assert activity.assets.small_text is None
        assert activity.assets.small_image is None
        assert activity.assets.large_text is None
        assert activity.assets.large_image is None
        # ActivitySecrets
        assert activity.secrets is not None
        assert activity.secrets.join is None
        assert activity.secrets.spectate is None
        assert activity.secrets.match is None

    ##########################
    # SCHEDULED EVENT MODELS #
    ##########################

    @pytest.fixture()
    def scheduled_external_event_payload(
        self, user_payload: typing.Dict[str, typing.Any]
    ) -> typing.Dict[str, typing.Any]:
        return {
            "id": "9497609168686982223",
            "guild_id": "1525593721265219296",
            "channel_id": None,
            "creator_id": "1155900971002865541",
            "name": "bleep",
            "description": "bloop",
            "image": "dsaasdasd",
            "scheduled_start_time": "2022-03-05T21:15:00.654000+00:00",
            "scheduled_end_time": "2022-03-05T23:15:00.654000+00:00",
            "privacy_level": 2,
            "status": 3,
            "entity_type": 3,
            "entity_id": None,
            "entity_metadata": {"location": "bleep"},
            "sku_ids": [],
            "creator": user_payload,
            "user_count": 2,
        }

    def test_deserialize_scheduled_external_event(
        self,
        entity_factory_impl: entity_factory.EntityFactoryImpl,
        mock_app: mock.Mock,
        scheduled_external_event_payload: typing.Dict[str, typing.Any],
        user_payload: typing.Dict[str, typing.Any],
    ):
        event = entity_factory_impl.deserialize_scheduled_external_event(scheduled_external_event_payload)
        assert event.app is mock_app
        assert event.id == 9497609168686982223
        assert event.guild_id == 1525593721265219296
        assert event.name == "bleep"
        assert event.description == "bloop"
        assert event.start_time == datetime.datetime(2022, 3, 5, 21, 15, 0, 654000, tzinfo=datetime.timezone.utc)
        assert event.end_time == datetime.datetime(2022, 3, 5, 23, 15, 0, 654000, tzinfo=datetime.timezone.utc)
        assert event.privacy_level is scheduled_event_models.EventPrivacyLevel.GUILD_ONLY
        assert event.status is scheduled_event_models.ScheduledEventStatus.COMPLETED
        assert event.entity_type is scheduled_event_models.ScheduledEventType.EXTERNAL
        assert event.location == "bleep"
        assert event.creator == entity_factory_impl.deserialize_user(user_payload)
        assert event.user_count == 2
        assert event.image_hash == "dsaasdasd"
        assert isinstance(event, scheduled_event_models.ScheduledExternalEvent)

    def test_deserialize_scheduled_external_event_with_null_fields(
        self,
        entity_factory_impl: entity_factory.EntityFactoryImpl,
        mock_app: mock.Mock,
        scheduled_external_event_payload: typing.Dict[str, typing.Any],
    ):
        scheduled_external_event_payload["description"] = None
        scheduled_external_event_payload["image"] = None

    def test_deserialize_scheduled_external_event_with_undefined_fields(
        self,
        entity_factory_impl: entity_factory.EntityFactoryImpl,
        mock_app: mock.Mock,
        scheduled_external_event_payload: typing.Dict[str, typing.Any],
    ):
        del scheduled_external_event_payload["creator"]
        del scheduled_external_event_payload["description"]
        del scheduled_external_event_payload["image"]
        del scheduled_external_event_payload["user_count"]

    @pytest.fixture()
    def scheduled_stage_event_payload(self, user_payload: typing.Dict[str, typing.Any]) -> typing.Dict[str, typing.Any]:
        return {
            "id": "9497014470822052443",
            "guild_id": "1525593721265192962",
            "channel_id": "9492384510463386001",
            "creator_id": "1155900971008655414",
            "name": "dasd",
            "description": "weqwe",
            "image": "ooooooooggaaaaa",
            "scheduled_start_time": "2022-03-05T18:15:00.904000+00:00",
            "scheduled_end_time": "2022-06-05T18:15:00.904000+00:00",
            "privacy_level": 2,
            "status": 2,
            "entity_type": 1,
            "entity_id": None,
            "entity_metadata": {"speaker_ids": []},
            "sku_ids": [],
            "creator": user_payload,
            "user_count": 3,
        }

    def test_deserialize_scheduled_stage_event(
        self,
        entity_factory_impl: entity_factory.EntityFactoryImpl,
        mock_app: mock.Mock,
        scheduled_stage_event_payload: typing.Dict[str, typing.Any],
        user_payload: typing.Dict[str, typing.Any],
    ):
        event = entity_factory_impl.deserialize_scheduled_stage_event(scheduled_stage_event_payload)

        assert event.app is mock_app
        assert event.id == 9497014470822052443
        assert event.guild_id == 1525593721265192962
        assert event.channel_id == 9492384510463386001
        assert event.name == "dasd"
        assert event.description == "weqwe"
        assert event.start_time == datetime.datetime(2022, 3, 5, 18, 15, 0, 904000, tzinfo=datetime.timezone.utc)
        assert event.end_time == datetime.datetime(2022, 6, 5, 18, 15, 0, 904000, tzinfo=datetime.timezone.utc)
        assert event.privacy_level is scheduled_event_models.EventPrivacyLevel.GUILD_ONLY
        assert event.status is scheduled_event_models.ScheduledEventStatus.ACTIVE
        assert event.entity_type is scheduled_event_models.ScheduledEventType.STAGE_INSTANCE
        assert event.creator == entity_factory_impl.deserialize_user(user_payload)
        assert event.user_count == 3
        assert event.image_hash == "ooooooooggaaaaa"
        assert isinstance(event, scheduled_event_models.ScheduledStageEvent)

    def test_deserialize_scheduled_stage_event_with_null_fields(
        self,
        entity_factory_impl: entity_factory.EntityFactoryImpl,
        mock_app: mock.Mock,
        scheduled_stage_event_payload: typing.Dict[str, typing.Any],
    ):
        scheduled_stage_event_payload["description"] = None
        scheduled_stage_event_payload["image"] = None
        scheduled_stage_event_payload["scheduled_end_time"] = None

        event = entity_factory_impl.deserialize_scheduled_stage_event(scheduled_stage_event_payload)

        assert event.description is None
        assert event.image_hash is None
        assert event.end_time is None

    def test_deserialize_scheduled_stage_event_with_undefined_fields(
        self,
        entity_factory_impl: entity_factory.EntityFactoryImpl,
        mock_app: mock.Mock,
        scheduled_stage_event_payload: typing.Dict[str, typing.Any],
    ):
        del scheduled_stage_event_payload["creator"]
        del scheduled_stage_event_payload["description"]
        del scheduled_stage_event_payload["image"]
        del scheduled_stage_event_payload["user_count"]

        event = entity_factory_impl.deserialize_scheduled_stage_event(scheduled_stage_event_payload)

        assert event.creator is None
        assert event.description is None
        assert event.image_hash is None
        assert event.user_count is None

    @pytest.fixture()
    def scheduled_voice_event_payload(self, user_payload: typing.Dict[str, typing.Any]) -> typing.Dict[str, typing.Any]:
        return {
            "id": "949760834287063133",
            "guild_id": "152559372126519296",
            "channel_id": "152559372126519297",
            "creator_id": "115590097100865541",
            "name": "meep",
            "description": "beeee",
            "image": "eeeeeeeeeeeeeeeeeee",
            "scheduled_start_time": "2022-03-05T21:00:00.662000+00:00",
            "scheduled_end_time": "2023-03-05T21:00:00.662000+00:00",
            "privacy_level": 2,
            "status": 1,
            "entity_type": 2,
            "entity_id": None,
            "entity_metadata": None,
            "sku_ids": [],
            "creator": user_payload,
            "user_count": 1,
        }

    def test_deserialize_scheduled_voice_event(
        self,
        entity_factory_impl: entity_factory.EntityFactoryImpl,
        mock_app: mock.Mock,
        scheduled_voice_event_payload: typing.Dict[str, typing.Any],
        user_payload: typing.Dict[str, typing.Any],
    ):
        event = entity_factory_impl.deserialize_scheduled_voice_event(scheduled_voice_event_payload)

        assert event.app is mock_app
        assert event.id == 949760834287063133
        assert event.guild_id == 152559372126519296
        assert event.channel_id == 152559372126519297
        assert event.name == "meep"
        assert event.description == "beeee"
        assert event.start_time == datetime.datetime(2022, 3, 5, 21, 0, 0, 662000, tzinfo=datetime.timezone.utc)
        assert event.end_time == datetime.datetime(2023, 3, 5, 21, 0, 0, 662000, tzinfo=datetime.timezone.utc)
        assert event.privacy_level is scheduled_event_models.EventPrivacyLevel.GUILD_ONLY
        assert event.status is scheduled_event_models.ScheduledEventStatus.SCHEDULED
        assert event.entity_type is scheduled_event_models.ScheduledEventType.VOICE
        assert event.creator == entity_factory_impl.deserialize_user(user_payload)
        assert event.user_count == 1
        assert event.image_hash == "eeeeeeeeeeeeeeeeeee"
        assert isinstance(event, scheduled_event_models.ScheduledVoiceEvent)

    def test_deserialize_scheduled_voice_event_with_null_fields(
        self,
        entity_factory_impl: entity_factory.EntityFactoryImpl,
        mock_app: mock.Mock,
        scheduled_voice_event_payload: typing.Dict[str, typing.Any],
    ):
        scheduled_voice_event_payload["description"] = None
        scheduled_voice_event_payload["image"] = None
        scheduled_voice_event_payload["scheduled_end_time"] = None

        event = entity_factory_impl.deserialize_scheduled_voice_event(scheduled_voice_event_payload)

        assert event.description is None
        assert event.image_hash is None
        assert event.end_time is None

    def test_deserialize_scheduled_voice_event_with_undefined_fields(
        self,
        entity_factory_impl: entity_factory.EntityFactoryImpl,
        mock_app: mock.Mock,
        scheduled_voice_event_payload: typing.Dict[str, typing.Any],
    ):
        del scheduled_voice_event_payload["creator"]
        del scheduled_voice_event_payload["description"]
        del scheduled_voice_event_payload["image"]
        del scheduled_voice_event_payload["user_count"]

        event = entity_factory_impl.deserialize_scheduled_voice_event(scheduled_voice_event_payload)

        assert event.creator is None
        assert event.description is None
        assert event.image_hash is None
        assert event.user_count is None

    def test_deserialize_scheduled_event_returns_right_type(
        self,
        entity_factory_impl: entity_factory.EntityFactoryImpl,
        scheduled_external_event_payload: typing.Dict[str, typing.Any],
        scheduled_stage_event_payload: typing.Dict[str, typing.Any],
        scheduled_voice_event_payload: typing.Dict[str, typing.Any],
    ):
        for (cls, payload) in [
            (scheduled_event_models.ScheduledExternalEvent, scheduled_external_event_payload),
            (scheduled_event_models.ScheduledStageEvent, scheduled_stage_event_payload),
            (scheduled_event_models.ScheduledVoiceEvent, scheduled_voice_event_payload),
        ]:
            result = entity_factory_impl.deserialize_scheduled_event(payload)

            assert isinstance(result, cls)

    @pytest.fixture()
    def scheduled_event_user_payload(
        self,
        user_payload: typing.Dict[str, typing.Any],
        member_payload: typing.Dict[str, typing.Any],
    ) -> typing.Dict[str, typing.Any]:
        member_payload = member_payload.copy()
        del member_payload["user"]
        return {"guild_scheduled_event_id": "49494949499494", "user": user_payload, "member": member_payload}

    def test_deserialize_scheduled_event_user(
        self,
        entity_factory_impl: entity_factory.EntityFactoryImpl,
        scheduled_event_user_payload: typing.Dict[str, typing.Any],
        user_payload: typing.Dict[str, typing.Any],
        member_payload: typing.Dict[str, typing.Any],
    ):
        del member_payload["user"]
        user = entity_factory_impl.deserialize_scheduled_event_user(scheduled_event_user_payload, guild_id=123321)

        assert user.event_id == 49494949499494
        assert user.user == entity_factory_impl.deserialize_user(user_payload)
        assert user.member == entity_factory_impl.deserialize_member(
            member_payload, user=entity_factory_impl.deserialize_user(user_payload), guild_id=123321
        )
        assert isinstance(user, scheduled_event_models.ScheduledEventUser)

    def test_deserialize_scheduled_event_user_when_no_member(
        self,
        entity_factory_impl: entity_factory.EntityFactoryImpl,
        scheduled_event_user_payload: typing.Dict[str, typing.Any],
        user_payload: typing.Dict[str, typing.Any],
    ):
        del scheduled_event_user_payload["member"]

        event = entity_factory_impl.deserialize_scheduled_event_user(scheduled_event_user_payload, guild_id=123321)

        assert event.member is None
        assert event.user == entity_factory_impl.deserialize_user(user_payload)

    ###################
    # TEMPLATE MODELS #
    ###################

    @pytest.fixture()
    def template_payload(self, guild_text_channel_payload, user_payload):
        return {
            "code": "4rDaewUKeYVj",
            "name": "ttt",
            "description": "eee",
            "usage_count": 42,
            "creator_id": "115590097100865541",
            "creator": user_payload,
            "created_at": "2020-12-15T01:54:35+00:00",
            "updated_at": "2020-12-15T01:57:35+00:00",
            "source_guild_id": "574921006817476608",
            "serialized_source_guild": {
                "name": "hikari",
                "description": "a descript description",
                "icon_hash": "27b75989b5b42aba51346a6b69d8fcfe",
                "verification_level": 2,
                "default_message_notifications": 1,
                "explicit_content_filter": 2,
                "preferred_locale": "en-GB",
                "afk_timeout": 3600,
                "roles": [
                    {
                        "id": "33",
                        "name": "@everyone",
                        "color": 0,
                        "hoist": True,
                        "mentionable": False,
                        "permissions": "104189505",
                    }
                ],
                "channels": [guild_text_channel_payload],
                "afk_channel_id": "321123",
                "system_channel_id": "8",
                "system_channel_flags": 0,
            },
            "is_dirty": True,
        }

    def test_deserialize_template(
        self, entity_factory_impl, mock_app, template_payload, user_payload, guild_text_channel_payload
    ):
        template = entity_factory_impl.deserialize_template(template_payload)
        assert template.code == "4rDaewUKeYVj"
        assert template.name == "ttt"
        assert template.description == "eee"
        assert template.usage_count == 42
        assert template.creator == entity_factory_impl.deserialize_user(user_payload)
        assert template.created_at == datetime.datetime(2020, 12, 15, 1, 54, 35, tzinfo=datetime.timezone.utc)
        assert template.updated_at == datetime.datetime(2020, 12, 15, 1, 57, 35, tzinfo=datetime.timezone.utc)

        # TemplateGuild
        assert template.source_guild.app is mock_app
        assert template.source_guild.id == 574921006817476608
        assert template.source_guild.icon_hash == "27b75989b5b42aba51346a6b69d8fcfe"
        assert template.source_guild.name == "hikari"
        assert template.source_guild.description == "a descript description"
        assert template.source_guild.verification_level is guild_models.GuildVerificationLevel.MEDIUM
        assert (
            template.source_guild.default_message_notifications
            is guild_models.GuildMessageNotificationsLevel.ONLY_MENTIONS
        )
        assert template.source_guild.explicit_content_filter is guild_models.GuildExplicitContentFilterLevel.ALL_MEMBERS
        assert template.source_guild.preferred_locale == "en-GB"
        assert template.source_guild.preferred_locale is locales.Locale.EN_GB
        assert template.source_guild.afk_timeout == datetime.timedelta(seconds=3600)

        # TemplateRole
        assert len(template.source_guild.roles) == 1
        role = template.source_guild.roles[33]
        assert role.app is mock_app
        assert role.id == 33
        assert role.name == "@everyone"
        assert role.permissions == permission_models.Permissions(104189505)
        assert role.color == color_models.Color(0)
        assert role.is_hoisted is True
        assert role.is_mentionable is False

        assert template.source_guild.channels == {
            123: entity_factory_impl.deserialize_channel(guild_text_channel_payload)
        }
        assert template.source_guild.afk_channel_id == 321123
        assert template.source_guild.system_channel_id == 8
        assert template.source_guild.system_channel_flags == guild_models.GuildSystemChannelFlag.NONE

        assert template.is_unsynced is True

    def test_deserialize_template_with_null_fields(self, entity_factory_impl, template_payload, user_payload):
        template = entity_factory_impl.deserialize_template(
            {
                "code": "4rDaewUKeYVj",
                "name": "ttt",
                "description": None,
                "usage_count": 42,
                "creator_id": "115590097100865541",
                "creator": user_payload,
                "created_at": "2020-12-15T01:54:35+00:00",
                "updated_at": "2020-12-15T01:57:35+00:00",
                "source_guild_id": "574921006817476608",
                "serialized_source_guild": {
                    "name": "hikari",
                    "description": "a descript description",
                    "icon_hash": "27b75989b5b42aba51346a6b69d8fcfe",
                    "verification_level": 2,
                    "default_message_notifications": 1,
                    "explicit_content_filter": 2,
                    "preferred_locale": "en-GB",
                    "afk_timeout": 3600,
                    "roles": [
                        {
                            "id": "33",
                            "name": "@everyone",
                            "color": 0,
                            "hoist": True,
                            "mentionable": False,
                            "permissions": "104189505",
                        }
                    ],
                    "channels": [],
                    "afk_channel_id": None,
                    "system_channel_id": None,
                    "system_channel_flags": 0,
                },
                "is_dirty": None,
            }
        )
        assert template.description is None
        assert template.source_guild.afk_channel_id is None
        assert template.source_guild.system_channel_id is None
        assert template.is_unsynced is False

    ###############
    # USER MODELS #
    ###############

    def test_deserialize_user(self, entity_factory_impl, mock_app, user_payload):
        user = entity_factory_impl.deserialize_user(user_payload)
        assert user.app is mock_app
        assert user.id == 115590097100865541
        assert user.username == "nyaa"
        assert user.avatar_hash == "b3b24c6d7cbcdec129d5d537067061a8"
        assert user.banner_hash == "a_221313e1e2edsncsncsmcndsc"
        assert user.accent_color == 231321
        assert user.discriminator == "6127"
        assert user.is_bot is True
        assert user.is_system is True
        assert user.flags == user_models.UserFlag.EARLY_VERIFIED_DEVELOPER
        assert isinstance(user, user_models.UserImpl)

    def test_deserialize_user_with_unset_fields(self, entity_factory_impl, mock_app, user_payload):
        user = entity_factory_impl.deserialize_user(
            {
                "id": "115590097100865541",
                "username": "nyaa",
                "avatar": "b3b24c6d7cbcdec129d5d537067061a8",
                "discriminator": "6127",
            }
        )
        assert user.banner_hash is None
        assert user.accent_color is None
        assert user.is_bot is False
        assert user.is_system is False
        assert user.flags == user_models.UserFlag.NONE

    @pytest.fixture()
    def my_user_payload(self):
        return {
            "id": "379953393319542784",
            "username": "qt pi",
            "avatar": "820d0e50543216e812ad94e6ab7",
            "banner": "a_221313e1e2edsncsncsmcndsc",
            "accent_color": 231321,
            "discriminator": "2880",
            "bot": True,
            "system": True,
            "email": "blahblah@blah.blah",
            "verified": True,
            "locale": "en-US",
            "mfa_enabled": True,
            "public_flags": int(user_models.UserFlag.EARLY_VERIFIED_DEVELOPER),
            "flags": int(user_models.UserFlag.PARTNERED_SERVER_OWNER | user_models.UserFlag.DISCORD_EMPLOYEE),
            "premium_type": 1,
        }

    def test_deserialize_my_user(self, entity_factory_impl, mock_app, my_user_payload):
        my_user = entity_factory_impl.deserialize_my_user(my_user_payload)
        assert my_user.app is mock_app
        assert my_user.id == 379953393319542784
        assert my_user.username == "qt pi"
        assert my_user.avatar_hash == "820d0e50543216e812ad94e6ab7"
        assert my_user.banner_hash == "a_221313e1e2edsncsncsmcndsc"
        assert my_user.accent_color == 231321
        assert my_user.discriminator == "2880"
        assert my_user.is_bot is True
        assert my_user.is_system is True
        assert my_user.is_mfa_enabled is True
        assert my_user.locale == "en-US"
        assert my_user.locale is locales.Locale.EN_US
        assert my_user.is_verified is True
        assert my_user.email == "blahblah@blah.blah"
        assert my_user.flags == user_models.UserFlag.PARTNERED_SERVER_OWNER | user_models.UserFlag.DISCORD_EMPLOYEE
        assert my_user.premium_type is user_models.PremiumType.NITRO_CLASSIC
        assert isinstance(my_user, user_models.OwnUser)

    def test_deserialize_my_user_with_unset_fields(self, entity_factory_impl, mock_app, my_user_payload):
        my_user = entity_factory_impl.deserialize_my_user(
            {
                "id": "379953393319542784",
                "username": "qt pi",
                "avatar": "820d0e50543216e812ad94e6ab7",
                "discriminator": "2880",
                "mfa_enabled": True,
                "public_flags": int(user_models.UserFlag.EARLY_VERIFIED_DEVELOPER),
                "flags": int(user_models.UserFlag.PARTNERED_SERVER_OWNER | user_models.UserFlag.DISCORD_EMPLOYEE),
                "premium_type": 1,
            }
        )
        assert my_user.app is mock_app
        assert my_user.banner_hash is None
        assert my_user.accent_color is None
        assert my_user.is_bot is False
        assert my_user.is_system is False
        assert my_user.is_verified is None
        assert my_user.email is None
        assert my_user.locale is None
        assert isinstance(my_user, user_models.OwnUser)

    ################
    # VOICE MODELS #
    ################

    def test_deserialize_voice_state_with_guild_id_in_payload(
        self, entity_factory_impl, mock_app, voice_state_payload, member_payload
    ):
        voice_state = entity_factory_impl.deserialize_voice_state(voice_state_payload)
        assert voice_state.app is mock_app
        assert voice_state.guild_id == 929292929292992
        assert voice_state.channel_id == 157733188964188161
        assert voice_state.user_id == 115590097100865541
        assert voice_state.member == entity_factory_impl.deserialize_member(
            member_payload, guild_id=snowflakes.Snowflake(929292929292992)
        )
        assert voice_state.session_id == "90326bd25d71d39b9ef95b299e3872ff"
        assert voice_state.is_guild_deafened is True
        assert voice_state.is_guild_muted is True
        assert voice_state.is_self_deafened is False
        assert voice_state.is_self_muted is True
        assert voice_state.is_streaming is True
        assert voice_state.is_video_enabled is True
        assert voice_state.is_suppressed is False
        assert voice_state.requested_to_speak_at == datetime.datetime(
            2021, 4, 17, 10, 11, 19, 970105, tzinfo=datetime.timezone.utc
        )
        assert isinstance(voice_state, voice_models.VoiceState)

    def test_deserialize_voice_state_with_injected_guild_id(
        self, entity_factory_impl, voice_state_payload, member_payload
    ):
        voice_state = entity_factory_impl.deserialize_voice_state(
            {
                "guild_id": "929292929292992",
                "channel_id": "157733188964188161",
                "user_id": "80351110224678912",
                "member": member_payload,
                "session_id": "90326bd25d71d39b9ef95b299e3872ff",
                "deaf": True,
                "mute": True,
                "self_deaf": False,
                "self_mute": True,
                "self_stream": True,
                "self_video": True,
                "suppress": False,
                "request_to_speak_timestamp": None,
            },
            guild_id=snowflakes.Snowflake(43123),
        )
        assert voice_state.guild_id == 43123
        assert voice_state.member == entity_factory_impl.deserialize_member(
            member_payload, guild_id=snowflakes.Snowflake(43123)
        )

    def test_deserialize_voice_state_with_null_and_unset_fields(self, entity_factory_impl, member_payload):
        voice_state = entity_factory_impl.deserialize_voice_state(
            {
                "channel_id": None,
                "user_id": "80351110224678912",
                "session_id": "90326bd25d71d39b9ef95b299e3872ff",
                "deaf": True,
                "mute": True,
                "self_deaf": False,
                "self_mute": True,
                "self_video": False,
                "suppress": False,
                "guild_id": "123123123",
                "member": member_payload,
                "request_to_speak_timestamp": None,
            }
        )
        assert voice_state.channel_id is None
        assert voice_state.is_streaming is False
        assert voice_state.requested_to_speak_at is None

    @pytest.fixture()
    def voice_region_payload(self):
        return {"id": "london", "name": "LONDON", "optimal": False, "deprecated": True, "custom": False}

    def test_deserialize_voice_region(self, entity_factory_impl, voice_region_payload):
        voice_region = entity_factory_impl.deserialize_voice_region(voice_region_payload)
        assert voice_region.id == "london"
        assert voice_region.name == "LONDON"
        assert voice_region.is_optimal_location is False
        assert voice_region.is_deprecated is True
        assert voice_region.is_custom is False
        assert isinstance(voice_region, voice_models.VoiceRegion)

    ##################
    # WEBHOOK MODELS #
    ##################

    @pytest.fixture()
    def incoming_webhook_payload(self, user_payload):
        return {
            "name": "test webhook",
            "type": 1,
            "channel_id": "199737254929760256",
            "token": "3d89bb7572e0fb30d8128367b3b1b44fecd1726de135cbe28a41f8b2f777c372ba2939e72279b94526ff5d1bd4358d65cf11",
            "avatar": "dppdpdpdpdpd",
            "guild_id": "199737254929760256",
            "id": "223704706495545344",
            "application_id": "32123123123",
            "user": user_payload,
        }

    @pytest.fixture()
    def follower_webhook_payload(self, user_payload, partial_channel_payload):
        return {
            "type": 2,
            "id": "752831914402115456",
            "name": "Guildy name",
            "avatar": "bb71f469c158984e265093a81b3397fb",
            "channel_id": "561885260615255432",
            "guild_id": "56188498421443265",
            "application_id": "312123123",
            "source_guild": {
                "id": "56188498421476534",
                "name": "Guildy name",
                "icon": "bb71f469c158984e265093a81b3397fb",
            },
            "source_channel": {"id": "5618852344134324", "name": "announcements"},
            "user": user_payload,
        }

    @pytest.fixture()
    def application_webhook_payload(self):
        return {
            "type": 3,
            "id": "658822586720976555",
            "name": "Clyde",
            "avatar": "689161dc90ac261d00f1608694ac6bfd",
            "channel_id": None,  # This field is always null
            "guild_id": None,  # This field is always null
            "application_id": "658822586720976555",
        }

    def test_deserialize_incoming_webhook(self, entity_factory_impl, mock_app, incoming_webhook_payload, user_payload):
        webhook = entity_factory_impl.deserialize_incoming_webhook(incoming_webhook_payload)

        assert webhook.app is mock_app
        assert webhook.name == "test webhook"
        assert webhook.type is webhook_models.WebhookType.INCOMING
        assert webhook.channel_id == 199737254929760256
        assert (
            webhook.token
            == "3d89bb7572e0fb30d8128367b3b1b44fecd1726de135cbe28a41f8b2f777c372ba2939e72279b94526ff5d1bd4358d65cf11"
        )
        assert webhook.avatar_hash == "dppdpdpdpdpd"
        assert webhook.guild_id == 199737254929760256
        assert webhook.id == 223704706495545344
        assert webhook.application_id == 32123123123
        assert webhook.author == entity_factory_impl.deserialize_user(user_payload)
        assert isinstance(webhook, webhook_models.IncomingWebhook)

    def test_deserialize_incoming_webhook_with_null_fields(
        self, entity_factory_impl, incoming_webhook_payload, user_payload
    ):
        del incoming_webhook_payload["user"]
        del incoming_webhook_payload["token"]
        del incoming_webhook_payload["application_id"]
        incoming_webhook_payload["avatar"] = None

        webhook = entity_factory_impl.deserialize_incoming_webhook(incoming_webhook_payload)

        assert webhook.name == "test webhook"
        assert webhook.type is webhook_models.WebhookType.INCOMING
        assert webhook.channel_id == 199737254929760256
        assert webhook.token is None
        assert webhook.avatar_hash is None
        assert webhook.application_id is None
        assert webhook.author is None
        assert isinstance(webhook, webhook_models.IncomingWebhook)

    def test_deserialize_channel_follower_webhook(
        self, entity_factory_impl, mock_app, follower_webhook_payload, user_payload
    ):
        webhook = entity_factory_impl.deserialize_channel_follower_webhook(follower_webhook_payload)

        assert webhook.app is mock_app
        assert webhook.type is webhook_models.WebhookType.CHANNEL_FOLLOWER
        assert webhook.id == 752831914402115456
        assert webhook.name == "Guildy name"
        assert webhook.avatar_hash == "bb71f469c158984e265093a81b3397fb"
        assert webhook.channel_id == 561885260615255432
        assert webhook.guild_id == 56188498421443265
        assert webhook.application_id == 312123123

        assert webhook.source_guild.app is mock_app
        assert webhook.source_guild.id == 56188498421476534
        assert webhook.source_guild.name == "Guildy name"
        assert webhook.source_guild.icon_hash == "bb71f469c158984e265093a81b3397fb"
        assert isinstance(webhook.source_guild, guild_models.PartialGuild)

        assert webhook.source_channel == entity_factory_impl.deserialize_partial_channel(
            {"id": "5618852344134324", "name": "announcements", "type": channel_models.ChannelType.GUILD_NEWS}
        )
        assert webhook.author == entity_factory_impl.deserialize_user(user_payload)
        assert isinstance(webhook, webhook_models.ChannelFollowerWebhook)

    def test_deserialize_channel_follower_webhook_without_optional_fields(
        self, entity_factory_impl, mock_app, follower_webhook_payload, user_payload
    ):
        follower_webhook_payload["avatar"] = None
        del follower_webhook_payload["user"]
        del follower_webhook_payload["application_id"]

        webhook = entity_factory_impl.deserialize_channel_follower_webhook(follower_webhook_payload)

        assert webhook.avatar_hash is None
        assert webhook.application_id is None
        assert webhook.author is None

    def test_deserialize_application_webhook(self, entity_factory_impl, mock_app, application_webhook_payload):
        webhook = entity_factory_impl.deserialize_application_webhook(application_webhook_payload)

        assert webhook.app is mock_app
        assert webhook.type is webhook_models.WebhookType.APPLICATION
        assert webhook.id == 658822586720976555
        assert webhook.name == "Clyde"
        assert webhook.avatar_hash == "689161dc90ac261d00f1608694ac6bfd"
        assert webhook.application_id == 658822586720976555
        assert isinstance(webhook, webhook_models.ApplicationWebhook)

    def test_deserialize_application_webhook_without_optional_fields(
        self, entity_factory_impl, mock_app, application_webhook_payload
    ):
        application_webhook_payload["avatar"] = None

        webhook = entity_factory_impl.deserialize_application_webhook(application_webhook_payload)

        assert webhook.avatar_hash is None

    @pytest.mark.parametrize(
        ("type_", "fn"),
        [
            (1, "deserialize_incoming_webhook"),
            (2, "deserialize_channel_follower_webhook"),
            (3, "deserialize_application_webhook"),
        ],
    )
    def test_deserialize_webhook(self, mock_app, type_, fn):
        payload = {"type": type_}

        with mock.patch.object(entity_factory.EntityFactoryImpl, fn) as expected_fn:
            # We need to instantiate it after the mock so that the functions that are stored in the dicts
            # are the ones we mock
            entity_factory_impl = entity_factory.EntityFactoryImpl(app=mock_app)

            assert entity_factory_impl.deserialize_webhook(payload) is expected_fn.return_value

        expected_fn.assert_called_once_with(payload)

    def test_deserialize_webhook_for_unexpected_webhook_type(self, entity_factory_impl):
        with pytest.raises(errors.UnrecognisedEntityError):
            entity_factory_impl.deserialize_webhook({"type": -7999})<|MERGE_RESOLUTION|>--- conflicted
+++ resolved
@@ -3756,85 +3756,11 @@
             name="a name",
             description="go away",
             is_required=True,
-<<<<<<< HEAD
-            channel_types=[channel_models.ChannelType.GUILD_STAGE, channel_models.ChannelType.GUILD_TEXT, 100],
-            description_localizations=None,
-            name_localizations=None,
-        )
-
-        result = entity_factory_impl.serialize_command_option(option)
-
-        assert result == {
-            "type": 4,
-            "name": "a name",
-            "description": "go away",
-            "required": True,
-            "channel_types": [13, 0, 100],
-            "description_localizations": None,
-            "name_localizations": None,
-        }
-
-    def test_serialize_command_option_with_min_and_max_value(self, entity_factory_impl):
-        option = commands.CommandOption(
-            type=commands.OptionType.FLOAT,
-            name="a name",
-            description="go away",
-            is_required=True,
-            min_value=1.2,
-            max_value=9.999,
-        )
-
-        result = entity_factory_impl.serialize_command_option(option)
-
-        assert result == {
-            "type": 10,
-            "name": "a name",
-            "description": "go away",
-            "required": True,
-            "min_value": 1.2,
-            "max_value": 9.999,
-            "name_localizations": {},
-            "description_localizations": {},
-        }
-
-    def test_serialize_command_option_with_choices(self, entity_factory_impl):
-        option = commands.CommandOption(
-            type=commands.OptionType.INTEGER,
-            name="a name",
-            description="go away",
-            is_required=True,
-            choices=[commands.CommandChoice(name="a", value="choice")],
-            options=None,
-            description_localizations=None,
-            name_localizations=None,
-        )
-
-        result = entity_factory_impl.serialize_command_option(option)
-
-        assert result == {
-            "type": 4,
-            "name": "a name",
-            "description": "go away",
-            "required": True,
-            "choices": [{"name": "a", "value": "choice"}],
-            "description_localizations": None,
-            "name_localizations": None,
-        }
-
-    def test_serialize_command_option_with_options(self, entity_factory_impl):
-        option = commands.CommandOption(
-            type=commands.OptionType.SUB_COMMAND,
-            name="a name",
-            description="go away",
-            is_required=True,
-            choices=None,
-=======
             autocomplete=True,
             min_value=1.2,
             max_value=9.999,
             channel_types=[channel_models.ChannelType.GUILD_STAGE, channel_models.ChannelType.GUILD_TEXT, 100],
             choices=[commands.CommandChoice(name="a", value="choice")],
->>>>>>> b3d3a72b
             options=[
                 commands.CommandOption(
                     type=commands.OptionType.STRING,
@@ -3845,6 +3771,8 @@
                     options=None,
                 )
             ],
+            description_localizations=None,
+            name_localizations=None,
         )
 
         result = entity_factory_impl.serialize_command_option(option)
@@ -3866,66 +3794,12 @@
                     "name": "go home",
                     "required": False,
                     "choices": [{"name": "boo", "value": "hoo"}],
-                    "name_localizations": {},
-                    "description_localizations": {},
                 }
             ],
-            "name_localizations": {},
-            "description_localizations": {},
-        }
-
-<<<<<<< HEAD
-    def test_serialize_command_option_with_autocomplete(self, entity_factory_impl):
-        option = commands.CommandOption(
-            type=commands.OptionType.STRING,
-            name="a name",
-            description="go away",
-            is_required=True,
-            autocomplete=True,
-            description_localizations=None,
-            name_localizations=None,
-        )
-
-        result = entity_factory_impl.serialize_command_option(option)
-
-        assert result == {
-            "type": 3,
-            "name": "a name",
-            "description": "go away",
-            "required": True,
-            "autocomplete": True,
             "description_localizations": None,
             "name_localizations": None,
         }
 
-    @pytest.fixture()
-    def context_menu_command_interaction_payload(self, interaction_member_payload, user_payload):
-        return {
-            "id": "3490190239012093",
-            "type": 4,
-            "guild_id": "43123123",
-            "data": {
-                "id": "43123123",
-                "name": "okokokok",
-                "type": 2,
-                "target_id": "115590097100865541",
-                "resolved": {
-                    "users": {
-                        "115590097100865541": user_payload,
-                    }
-                },
-            },
-            "channel_id": "49949494",
-            "member": interaction_member_payload,
-            "token": "moe cat girls",
-            "locale": "es-ES",
-            "guild_locale": "en-US",
-            "version": 69420,
-            "application_id": "76234234",
-        }
-
-=======
->>>>>>> b3d3a72b
     @pytest.fixture()
     def context_menu_command_payload(self):
         return {
