# -*- coding: utf-8 -*-
# Copyright (c) 2020 Nekokatt
# Copyright (c) 2021-present davfsa
#
# Permission is hereby granted, free of charge, to any person obtaining a copy
# of this software and associated documentation files (the "Software"), to deal
# in the Software without restriction, including without limitation the rights
# to use, copy, modify, merge, publish, distribute, sublicense, and/or sell
# copies of the Software, and to permit persons to whom the Software is
# furnished to do so, subject to the following conditions:
#
# The above copyright notice and this permission notice shall be included in all
# copies or substantial portions of the Software.
#
# THE SOFTWARE IS PROVIDED "AS IS", WITHOUT WARRANTY OF ANY KIND, EXPRESS OR
# IMPLIED, INCLUDING BUT NOT LIMITED TO THE WARRANTIES OF MERCHANTABILITY,
# FITNESS FOR A PARTICULAR PURPOSE AND NONINFRINGEMENT. IN NO EVENT SHALL THE
# AUTHORS OR COPYRIGHT HOLDERS BE LIABLE FOR ANY CLAIM, DAMAGES OR OTHER
# LIABILITY, WHETHER IN AN ACTION OF CONTRACT, TORT OR OTHERWISE, ARISING FROM,
# OUT OF OR IN CONNECTION WITH THE SOFTWARE OR THE USE OR OTHER DEALINGS IN THE
# SOFTWARE.

import mock
import pytest

from hikari import commands
from hikari import emojis
from hikari import files
from hikari import locales
from hikari import messages
from hikari import permissions
from hikari import snowflakes
from hikari import undefined
from hikari.impl import special_endpoints
from hikari.interactions import base_interactions
from hikari.internal import routes
from tests.hikari import hikari_test_helpers


class TestTypingIndicator:
    @pytest.fixture()
    def typing_indicator(self):
        return hikari_test_helpers.mock_class_namespace(special_endpoints.TypingIndicator, init_=False)

    def test___enter__(self, typing_indicator):
        # flake8 gets annoyed if we use "with" here so here's a hacky alternative
        with pytest.raises(TypeError, match=" is async-only, did you mean 'async with'?"):
            typing_indicator().__enter__()

    def test___exit__(self, typing_indicator):
        try:
            typing_indicator().__exit__(None, None, None)
        except AttributeError as exc:
            pytest.fail(exc)


class TestOwnGuildIterator:
    @pytest.mark.asyncio()
    async def test_aiter(self):
        mock_payload_1 = {"id": "123321123123"}
        mock_payload_2 = {"id": "123321123666"}
        mock_payload_3 = {"id": "123321124123"}
        mock_payload_4 = {"id": "123321124567"}
        mock_payload_5 = {"id": "12332112432234"}
        mock_result_1 = mock.Mock()
        mock_result_2 = mock.Mock()
        mock_result_3 = mock.Mock()
        mock_result_4 = mock.Mock()
        mock_result_5 = mock.Mock()
        expected_route = routes.GET_MY_GUILDS.compile()
        mock_entity_factory = mock.Mock()
        mock_entity_factory.deserialize_own_guild.side_effect = [
            mock_result_1,
            mock_result_2,
            mock_result_3,
            mock_result_4,
            mock_result_5,
        ]
        mock_request = mock.AsyncMock(
            side_effect=[[mock_payload_1, mock_payload_2, mock_payload_3], [mock_payload_4, mock_payload_5], []]
        )
        iterator = special_endpoints.OwnGuildIterator(mock_entity_factory, mock_request, False, first_id="123321")

        result = await iterator

        assert result == [mock_result_1, mock_result_2, mock_result_3, mock_result_4, mock_result_5]
        mock_entity_factory.deserialize_own_guild.assert_has_calls(
            [
                mock.call(mock_payload_1),
                mock.call(mock_payload_2),
                mock.call(mock_payload_3),
                mock.call(mock_payload_4),
                mock.call(mock_payload_5),
            ]
        )
        mock_request.assert_has_awaits(
            [
                mock.call(compiled_route=expected_route, query={"after": "123321"}),
                mock.call(compiled_route=expected_route, query={"after": "123321124123"}),
                mock.call(compiled_route=expected_route, query={"after": "12332112432234"}),
            ]
        )

    @pytest.mark.asyncio()
    async def test_aiter_when_newest_first(self):
        mock_payload_1 = {"id": "1213321123123"}
        mock_payload_2 = {"id": "1213321123666"}
        mock_payload_3 = {"id": "1213321124123"}
        mock_payload_4 = {"id": "1213321124567"}
        mock_payload_5 = {"id": "121332112432234"}
        mock_result_1 = mock.Mock()
        mock_result_2 = mock.Mock()
        mock_result_3 = mock.Mock()
        mock_result_4 = mock.Mock()
        mock_result_5 = mock.Mock()
        expected_route = routes.GET_MY_GUILDS.compile()
        mock_entity_factory = mock.Mock()
        mock_entity_factory.deserialize_own_guild.side_effect = [
            mock_result_1,
            mock_result_2,
            mock_result_3,
            mock_result_4,
            mock_result_5,
        ]
        mock_request = mock.AsyncMock(
            side_effect=[[mock_payload_3, mock_payload_4, mock_payload_5], [mock_payload_1, mock_payload_2], []]
        )
        iterator = special_endpoints.OwnGuildIterator(
            mock_entity_factory, mock_request, True, first_id="55555555555555555"
        )

        result = await iterator

        assert result == [mock_result_1, mock_result_2, mock_result_3, mock_result_4, mock_result_5]
        mock_entity_factory.deserialize_own_guild.assert_has_calls(
            [
                mock.call(mock_payload_5),
                mock.call(mock_payload_4),
                mock.call(mock_payload_3),
                mock.call(mock_payload_2),
                mock.call(mock_payload_1),
            ]
        )
        mock_request.assert_has_awaits(
            [
                mock.call(compiled_route=expected_route, query={"before": "55555555555555555"}),
                mock.call(compiled_route=expected_route, query={"before": "1213321124123"}),
                mock.call(compiled_route=expected_route, query={"before": "1213321123123"}),
            ]
        )

    @pytest.mark.parametrize("newest_first", [True, False])
    @pytest.mark.asyncio()
    async def test_aiter_when_empty_chunk(self, newest_first: bool):
        expected_route = routes.GET_MY_GUILDS.compile()
        mock_entity_factory = mock.Mock()
        mock_request = mock.AsyncMock(return_value=[])
        iterator = special_endpoints.OwnGuildIterator(
            mock_entity_factory, mock_request, newest_first, first_id="123321"
        )

        result = await iterator

        assert result == []
        mock_entity_factory.deserialize_own_guild.assert_not_called()
        query = {"before" if newest_first else "after": "123321"}
        mock_request.assert_awaited_once_with(compiled_route=expected_route, query=query)


class TestGuildBanIterator:
    @pytest.mark.asyncio()
    async def test_aiter(self):
        expected_route = routes.GET_GUILD_BANS.compile(guild=10000)
        mock_entity_factory = mock.Mock()
        mock_payload_1 = {"user": {"id": "45234"}}
        mock_payload_2 = {"user": {"id": "452745"}}
        mock_payload_3 = {"user": {"id": "45237656"}}
        mock_payload_4 = {"user": {"id": "452345666"}}
        mock_payload_5 = {"user": {"id": "4523456744"}}
        mock_result_1 = mock.Mock()
        mock_result_2 = mock.Mock()
        mock_result_3 = mock.Mock()
        mock_result_4 = mock.Mock()
        mock_result_5 = mock.Mock()
        mock_entity_factory.deserialize_guild_member_ban.side_effect = [
            mock_result_1,
            mock_result_2,
            mock_result_3,
            mock_result_4,
            mock_result_5,
        ]
        mock_request = mock.AsyncMock(
            side_effect=[[mock_payload_1, mock_payload_2, mock_payload_3], [mock_payload_4, mock_payload_5], []]
        )
        iterator = special_endpoints.GuildBanIterator(
            entity_factory=mock_entity_factory,
            request_call=mock_request,
            guild=10000,
            newest_first=False,
            first_id="0",
        )

        result = await iterator

        assert result == [mock_result_1, mock_result_2, mock_result_3, mock_result_4, mock_result_5]
        mock_entity_factory.deserialize_guild_member_ban.assert_has_calls(
            [
                mock.call(mock_payload_1),
                mock.call(mock_payload_2),
                mock.call(mock_payload_3),
                mock.call(mock_payload_4),
                mock.call(mock_payload_5),
            ]
        )
        mock_request.assert_has_awaits(
            [
                mock.call(compiled_route=expected_route, query={"after": "0", "limit": "1000"}),
                mock.call(compiled_route=expected_route, query={"after": "45237656", "limit": "1000"}),
                mock.call(compiled_route=expected_route, query={"after": "4523456744", "limit": "1000"}),
            ]
        )

    @pytest.mark.asyncio()
    async def test_aiter_when_newest_first(self):
        expected_route = routes.GET_GUILD_BANS.compile(guild=10000)
        mock_entity_factory = mock.Mock()
        mock_payload_1 = {"user": {"id": "432234"}}
        mock_payload_2 = {"user": {"id": "1233211"}}
        mock_payload_3 = {"user": {"id": "12332112"}}
        mock_payload_4 = {"user": {"id": "1233"}}
        mock_payload_5 = {"user": {"id": "54334"}}
        mock_result_1 = mock.Mock()
        mock_result_2 = mock.Mock()
        mock_result_3 = mock.Mock()
        mock_result_4 = mock.Mock()
        mock_result_5 = mock.Mock()
        mock_entity_factory.deserialize_guild_member_ban.side_effect = [
            mock_result_1,
            mock_result_2,
            mock_result_3,
            mock_result_4,
            mock_result_5,
        ]
        mock_request = mock.AsyncMock(
            side_effect=[[mock_payload_1, mock_payload_2, mock_payload_3], [mock_payload_4, mock_payload_5], []]
        )
        iterator = special_endpoints.GuildBanIterator(
            entity_factory=mock_entity_factory,
            request_call=mock_request,
            guild=10000,
            newest_first=True,
            first_id="321123321",
        )

        result = await iterator

        assert result == [mock_result_1, mock_result_2, mock_result_3, mock_result_4, mock_result_5]
        mock_entity_factory.deserialize_guild_member_ban.assert_has_calls(
            [
                mock.call(mock_payload_3),
                mock.call(mock_payload_2),
                mock.call(mock_payload_1),
                mock.call(mock_payload_5),
                mock.call(mock_payload_4),
            ]
        )
        mock_request.assert_has_awaits(
            [
                mock.call(compiled_route=expected_route, query={"before": "321123321", "limit": "1000"}),
                mock.call(compiled_route=expected_route, query={"before": "432234", "limit": "1000"}),
                mock.call(compiled_route=expected_route, query={"before": "1233", "limit": "1000"}),
            ]
        )

    @pytest.mark.parametrize("newest_first", [True, False])
    @pytest.mark.asyncio()
    async def test_aiter_when_empty_chunk(self, newest_first: bool):
        expected_route = routes.GET_GUILD_BANS.compile(guild=10000)
        mock_entity_factory = mock.Mock()
        mock_request = mock.AsyncMock(return_value=[])
        iterator = special_endpoints.GuildBanIterator(
            entity_factory=mock_entity_factory,
            request_call=mock_request,
            guild=10000,
            newest_first=newest_first,
            first_id="54234123123",
        )

        result = await iterator

        assert result == []
        mock_entity_factory.deserialize_guild_member_ban.assert_not_called()
        query = {"before" if newest_first else "after": "54234123123", "limit": "1000"}
        mock_request.assert_awaited_once_with(compiled_route=expected_route, query=query)


class TestScheduledEventUserIterator:
    @pytest.mark.asyncio()
    async def test_aiter(self):
        expected_route = routes.GET_GUILD_SCHEDULED_EVENT_USERS.compile(guild=54123, scheduled_event=564123)
        mock_entity_factory = mock.Mock()
        mock_payload_1 = {"user": {"id": "45234"}}
        mock_payload_2 = {"user": {"id": "452745"}}
        mock_payload_3 = {"user": {"id": "45237656"}}
        mock_payload_4 = {"user": {"id": "452345666"}}
        mock_payload_5 = {"user": {"id": "4523456744"}}
        mock_result_1 = mock.Mock()
        mock_result_2 = mock.Mock()
        mock_result_3 = mock.Mock()
        mock_result_4 = mock.Mock()
        mock_result_5 = mock.Mock()
        mock_entity_factory.deserialize_scheduled_event_user.side_effect = [
            mock_result_1,
            mock_result_2,
            mock_result_3,
            mock_result_4,
            mock_result_5,
        ]
        mock_request = mock.AsyncMock(
            side_effect=[[mock_payload_1, mock_payload_2, mock_payload_3], [mock_payload_4, mock_payload_5], []]
        )
        iterator = special_endpoints.ScheduledEventUserIterator(
            entity_factory=mock_entity_factory,
            request_call=mock_request,
            newest_first=False,
            first_id="0",
            guild=54123,
            event=564123,
        )

        result = await iterator

        assert result == [mock_result_1, mock_result_2, mock_result_3, mock_result_4, mock_result_5]
        mock_entity_factory.deserialize_scheduled_event_user.assert_has_calls(
            [
                mock.call(mock_payload_1, guild_id=54123),
                mock.call(mock_payload_2, guild_id=54123),
                mock.call(mock_payload_3, guild_id=54123),
                mock.call(mock_payload_4, guild_id=54123),
                mock.call(mock_payload_5, guild_id=54123),
            ]
        )
        mock_request.assert_has_awaits(
            [
                mock.call(compiled_route=expected_route, query={"limit": "100", "with_member": "true", "after": "0"}),
                mock.call(
                    compiled_route=expected_route, query={"limit": "100", "with_member": "true", "after": "45237656"}
                ),
                mock.call(
                    compiled_route=expected_route, query={"limit": "100", "with_member": "true", "after": "4523456744"}
                ),
            ]
        )

    @pytest.mark.asyncio()
    async def test_aiter_when_newest_first(self):
        expected_route = routes.GET_GUILD_SCHEDULED_EVENT_USERS.compile(guild=54123, scheduled_event=564123)
        mock_entity_factory = mock.Mock()
        mock_payload_1 = {"user": {"id": "432234"}}
        mock_payload_2 = {"user": {"id": "1233211"}}
        mock_payload_3 = {"user": {"id": "12332112"}}
        mock_payload_4 = {"user": {"id": "1233"}}
        mock_payload_5 = {"user": {"id": "54334"}}
        mock_result_1 = mock.Mock()
        mock_result_2 = mock.Mock()
        mock_result_3 = mock.Mock()
        mock_result_4 = mock.Mock()
        mock_result_5 = mock.Mock()
        mock_entity_factory.deserialize_scheduled_event_user.side_effect = [
            mock_result_1,
            mock_result_2,
            mock_result_3,
            mock_result_4,
            mock_result_5,
        ]
        mock_request = mock.AsyncMock(
            side_effect=[[mock_payload_1, mock_payload_2, mock_payload_3], [mock_payload_4, mock_payload_5], []]
        )
        iterator = special_endpoints.ScheduledEventUserIterator(
            entity_factory=mock_entity_factory,
            request_call=mock_request,
            newest_first=True,
            first_id="321123321",
            guild=54123,
            event=564123,
        )

        result = await iterator

        assert result == [mock_result_1, mock_result_2, mock_result_3, mock_result_4, mock_result_5]
        mock_entity_factory.deserialize_scheduled_event_user.assert_has_calls(
            [
                mock.call(mock_payload_3, guild_id=54123),
                mock.call(mock_payload_2, guild_id=54123),
                mock.call(mock_payload_1, guild_id=54123),
                mock.call(mock_payload_5, guild_id=54123),
                mock.call(mock_payload_4, guild_id=54123),
            ]
        )
        mock_request.assert_has_awaits(
            [
                mock.call(
                    compiled_route=expected_route, query={"limit": "100", "with_member": "true", "before": "321123321"}
                ),
                mock.call(
                    compiled_route=expected_route, query={"limit": "100", "with_member": "true", "before": "432234"}
                ),
                mock.call(
                    compiled_route=expected_route, query={"limit": "100", "with_member": "true", "before": "1233"}
                ),
            ]
        )

    @pytest.mark.parametrize("newest_first", [True, False])
    @pytest.mark.asyncio()
    async def test_aiter_when_empty_chunk(self, newest_first: bool):
        expected_route = routes.GET_GUILD_SCHEDULED_EVENT_USERS.compile(guild=543123, scheduled_event=541234)
        mock_entity_factory = mock.Mock()
        mock_request = mock.AsyncMock(return_value=[])
        iterator = special_endpoints.ScheduledEventUserIterator(
            entity_factory=mock_entity_factory,
            request_call=mock_request,
            first_id="54234123123",
            newest_first=newest_first,
            guild=543123,
            event=541234,
        )

        result = await iterator

        assert result == []
        mock_entity_factory.deserialize_scheduled_event_user.assert_not_called()
        query = {"limit": "100", "with_member": "true", "before" if newest_first else "after": "54234123123"}
        mock_request.assert_awaited_once_with(compiled_route=expected_route, query=query)


class TestInteractionDeferredBuilder:
    def test_type_property(self):
        builder = special_endpoints.InteractionDeferredBuilder(5)

        assert builder.type == 5

    def test_set_flags(self):
        builder = special_endpoints.InteractionDeferredBuilder(5).set_flags(32)

        assert builder.flags == 32

    def test_build(self):
        builder = special_endpoints.InteractionDeferredBuilder(base_interactions.ResponseType.DEFERRED_MESSAGE_CREATE)

        result, attachments = builder.build(object())

        assert result == {"type": base_interactions.ResponseType.DEFERRED_MESSAGE_CREATE}
        assert attachments == ()

    def test_build_with_flags(self):
        builder = special_endpoints.InteractionDeferredBuilder(
            base_interactions.ResponseType.DEFERRED_MESSAGE_CREATE
        ).set_flags(64)

        result, attachments = builder.build(object())

        assert result == {
            "type": base_interactions.ResponseType.DEFERRED_MESSAGE_CREATE,
            "data": {"flags": 64},
        }
        assert attachments == ()


class TestInteractionMessageBuilder:
    def test_type_property(self):
        builder = special_endpoints.InteractionMessageBuilder(4)

        assert builder.type == 4

    def test_content_property(self):
        builder = special_endpoints.InteractionMessageBuilder(4).set_content("ayayayaya")

        assert builder.content == "ayayayaya"

    def test_set_content_casts_to_str(self):
        mock_thing = mock.Mock(__str__=mock.Mock(return_value="meow nya"))
        builder = special_endpoints.InteractionMessageBuilder(4).set_content(mock_thing)

        assert builder.content == "meow nya"

    def test_attachments_property(self):
        mock_attachment = mock.Mock()
        builder = special_endpoints.InteractionMessageBuilder(4).add_attachment(mock_attachment)

        assert builder.attachments == [mock_attachment]

    def test_attachments_property_when_undefined(self):
        builder = special_endpoints.InteractionMessageBuilder(4)

        assert builder.attachments is undefined.UNDEFINED

    def test_components_property(self):
        mock_component = object()
        builder = special_endpoints.InteractionMessageBuilder(4).add_component(mock_component)

        assert builder.components == [mock_component]

    def test_components_property_when_undefined(self):
        builder = special_endpoints.InteractionMessageBuilder(4)

        assert builder.components is undefined.UNDEFINED

    def test_embeds_property(self):
        mock_embed = object()
        builder = special_endpoints.InteractionMessageBuilder(4).add_embed(mock_embed)

        assert builder.embeds == [mock_embed]

    def test_embeds_property_when_undefined(self):
        builder = special_endpoints.InteractionMessageBuilder(4)

        assert builder.embeds is undefined.UNDEFINED

    def test_flags_property(self):
        builder = special_endpoints.InteractionMessageBuilder(4).set_flags(95995)

        assert builder.flags == 95995

    def test_is_tts_property(self):
        builder = special_endpoints.InteractionMessageBuilder(4).set_tts(False)

        assert builder.is_tts is False

    def test_mentions_everyone_property(self):
        builder = special_endpoints.InteractionMessageBuilder(4).set_mentions_everyone([123, 453])

        assert builder.mentions_everyone == [123, 453]

    def test_role_mentions_property(self):
        builder = special_endpoints.InteractionMessageBuilder(4).set_role_mentions([999])

        assert builder.role_mentions == [999]

    def test_user_mentions_property(self):
        builder = special_endpoints.InteractionMessageBuilder(4).set_user_mentions([33333, 44444])

        assert builder.user_mentions == [33333, 44444]

    def test_build(self):
        mock_entity_factory = mock.Mock()
        mock_embed = object()
        mock_component = mock.Mock()
        mock_serialized_embed = object()
        mock_entity_factory.serialize_embed.return_value = (mock_serialized_embed, [])
        builder = (
            special_endpoints.InteractionMessageBuilder(base_interactions.ResponseType.MESSAGE_CREATE)
            .add_embed(mock_embed)
            .add_component(mock_component)
            .set_content("a content")
            .set_flags(2323)
            .set_tts(True)
            .set_mentions_everyone(False)
            .set_user_mentions([123])
            .set_role_mentions([54234])
        )

        result, attachments = builder.build(mock_entity_factory)

        mock_entity_factory.serialize_embed.assert_called_once_with(mock_embed)
        mock_component.build.assert_called_once_with()
        assert result == {
            "type": base_interactions.ResponseType.MESSAGE_CREATE,
            "data": {
                "content": "a content",
                "components": [mock_component.build.return_value],
                "embeds": [mock_serialized_embed],
                "flags": 2323,
                "tts": True,
                "allowed_mentions": {"parse": [], "users": ["123"], "roles": ["54234"]},
            },
        }
        assert attachments == []

    def test_build_for_partial_when_message_create(self):
        mock_entity_factory = mock.Mock()
        builder = special_endpoints.InteractionMessageBuilder(base_interactions.ResponseType.MESSAGE_CREATE)

        result, attachments = builder.build(mock_entity_factory)

        mock_entity_factory.serialize_embed.assert_not_called()
        assert result == {
            "type": base_interactions.ResponseType.MESSAGE_CREATE,
            "data": {"allowed_mentions": {"parse": []}},
        }
        assert attachments == []

    def test_build_for_partial_when_message_update(self):
        mock_entity_factory = mock.Mock()
        builder = special_endpoints.InteractionMessageBuilder(base_interactions.ResponseType.MESSAGE_UPDATE)

        result, attachments = builder.build(mock_entity_factory)

        mock_entity_factory.serialize_embed.assert_not_called()
        assert result == {"type": base_interactions.ResponseType.MESSAGE_UPDATE, "data": {}}
        assert attachments == []

    def test_build_for_partial_when_empty_lists(self):
        mock_entity_factory = mock.Mock()
        builder = special_endpoints.InteractionMessageBuilder(
            base_interactions.ResponseType.MESSAGE_UPDATE, attachments=[], components=[], embeds=[]
        )

        result, attachments = builder.build(mock_entity_factory)

        mock_entity_factory.serialize_embed.assert_not_called()
        assert result == {
            "type": base_interactions.ResponseType.MESSAGE_UPDATE,
            "data": {
                "components": [],
                "embeds": [],
            },
        }
        assert attachments == []

    def test_build_handles_attachments(self):
        mock_attachment = mock.Mock()
        mock_other_attachment = mock.Mock()
        mock_entity_factory = mock.Mock()
        mock_entity_factory.serialize_embed.return_value = (object(), [mock_other_attachment])
        builder = (
            special_endpoints.InteractionMessageBuilder(base_interactions.ResponseType.MESSAGE_CREATE)
            .add_attachment(mock_attachment)
            .add_embed(object())
        )

        _, attachments = builder.build(mock_entity_factory)
        assert attachments == [files.ensure_resource(mock_attachment), mock_other_attachment]


class TestSlashCommandBuilder:
    def test_description_property(self):
        builder = special_endpoints.SlashCommandBuilder("ok", "NO")

        assert builder.description == "NO"

    def test_name_property(self):
        builder = special_endpoints.SlashCommandBuilder("NOOOOO", "OKKKK")

        assert builder.name == "NOOOOO"

    def test_options_property(self):
        builder = special_endpoints.SlashCommandBuilder("OKSKDKSDK", "inmjfdsmjiooikjsa")
        mock_option = object()

        assert builder.options == []

        builder.add_option(mock_option)

        assert builder.options == [mock_option]

    def test_id_property(self):
        builder = special_endpoints.SlashCommandBuilder("OKSKDKSDK", "inmjfdsmjiooikjsa").set_id(3212123)

        assert builder.id == 3212123

    def test_default_member_permissions(self):
        builder = special_endpoints.SlashCommandBuilder("oksksksk", "kfdkodfokfd").set_default_member_permissions(
            permissions.Permissions.ADMINISTRATOR
        )

        assert builder.default_member_permissions == permissions.Permissions.ADMINISTRATOR

    def test_is_dm_enabled(self):
        builder = special_endpoints.SlashCommandBuilder("oksksksk", "kfdkodfokfd").set_is_dm_enabled(True)

        assert builder.is_dm_enabled is True

    def test_build_with_optional_data(self):
        mock_entity_factory = mock.Mock()
        mock_option = object()
        builder = (
            special_endpoints.SlashCommandBuilder(
                "we are number",
                "one",
                name_localizations={locales.Locale.TR: "merhaba"},
                description_localizations={locales.Locale.TR: "bir"},
            )
            .add_option(mock_option)
            .set_id(3412312)
            .set_default_member_permissions(permissions.Permissions.ADMINISTRATOR)
            .set_is_dm_enabled(True)
        )

        result = builder.build(mock_entity_factory)

        mock_entity_factory.serialize_command_option.assert_called_once_with(mock_option)
        assert result == {
            "name": "we are number",
            "description": "one",
            "type": 1,
            "dm_permission": True,
            "default_member_permissions": 8,
            "options": [mock_entity_factory.serialize_command_option.return_value],
            "id": "3412312",
            "name_localizations": {locales.Locale.TR: "merhaba"},
            "description_localizations": {locales.Locale.TR: "bir"},
        }

    def test_build_without_optional_data(self):
        builder = special_endpoints.SlashCommandBuilder("we are numberr", "oner")

        result = builder.build(mock.Mock())

        assert result == {
            "type": 1,
            "name": "we are numberr",
            "description": "oner",
            "options": [],
            "name_localizations": {},
            "description_localizations": {},
        }

    @pytest.mark.asyncio()
    async def test_create(self):
        builder = (
            special_endpoints.SlashCommandBuilder("we are number", "one")
            .add_option(mock.Mock())
<<<<<<< HEAD
            .set_id(3412312)
            .set_default_permission(False)
            .set_name_localizations({locales.Locale.TR: "sayı"})
            .set_description_localizations({locales.Locale.TR: "bir"})
=======
            .set_default_member_permissions(permissions.Permissions.BAN_MEMBERS)
            .set_is_dm_enabled(True)
>>>>>>> b3d3a72b
        )
        mock_rest = mock.AsyncMock()

        result = await builder.create(mock_rest, 123431123)

        assert result is mock_rest.create_slash_command.return_value
        mock_rest.create_slash_command.assert_awaited_once_with(
            123431123,
            builder.name,
            builder.description,
            guild=undefined.UNDEFINED,
            options=builder.options,
<<<<<<< HEAD
            name_localizations={locales.Locale.TR: "sayı"},
            description_localizations={locales.Locale.TR: "bir"},
=======
            default_member_permissions=permissions.Permissions.BAN_MEMBERS,
            dm_enabled=True,
>>>>>>> b3d3a72b
        )

    @pytest.mark.asyncio()
    async def test_create_with_guild(self):
        builder = (
            special_endpoints.SlashCommandBuilder("we are number", "one")
            .set_default_member_permissions(permissions.Permissions.BAN_MEMBERS)
            .set_is_dm_enabled(True)
        )
        mock_rest = mock.AsyncMock()

        builder.set_name_localizations({locales.Locale.TR: "sayı"})
        builder.set_description_localizations({locales.Locale.TR: "bir"})

        result = await builder.create(mock_rest, 54455445, guild=54123123321)

        assert result is mock_rest.create_slash_command.return_value
        mock_rest.create_slash_command.assert_awaited_once_with(
            54455445,
            builder.name,
            builder.description,
            guild=54123123321,
            options=builder.options,
<<<<<<< HEAD
            name_localizations={locales.Locale.TR: "sayı"},
            description_localizations={locales.Locale.TR: "bir"},
=======
            default_member_permissions=permissions.Permissions.BAN_MEMBERS,
            dm_enabled=True,
>>>>>>> b3d3a72b
        )


class TestContextMenuBuilder:
    def test_build_with_optional_data(self):
        builder = (
            special_endpoints.ContextMenuCommandBuilder(
                commands.CommandType.USER,
                "we are number",
            )
            .set_id(3412312)
<<<<<<< HEAD
            .set_default_permission(False)
            .set_name_localizations({locales.Locale.TR: "merhaba"})
=======
            .set_default_member_permissions(permissions.Permissions.ADMINISTRATOR)
            .set_is_dm_enabled(True)
>>>>>>> b3d3a72b
        )

        result = builder.build(mock.Mock())

        assert result == {
            "name": "we are number",
            "type": 2,
            "dm_permission": True,
            "default_member_permissions": 8,
            "id": "3412312",
            "name_localizations": {locales.Locale.TR: "merhaba"},
        }

    def test_build_without_optional_data(self):
        builder = special_endpoints.ContextMenuCommandBuilder(commands.CommandType.MESSAGE, "nameeeee")

        result = builder.build(mock.Mock())

        assert result == {"type": 3, "name": "nameeeee", "name_localizations": {}}

    @pytest.mark.asyncio()
    async def test_create(self):
        builder = (
            special_endpoints.ContextMenuCommandBuilder(commands.CommandType.USER, "we are number")
            .set_default_member_permissions(permissions.Permissions.BAN_MEMBERS)
            .set_is_dm_enabled(True)
        )
        mock_rest = mock.AsyncMock()

        result = await builder.create(mock_rest, 123321)

        assert result is mock_rest.create_context_menu_command.return_value
        mock_rest.create_context_menu_command.assert_awaited_once_with(
            123321,
            builder.type,
            builder.name,
            guild=undefined.UNDEFINED,
            default_member_permissions=permissions.Permissions.BAN_MEMBERS,
            dm_enabled=True,
        )

    @pytest.mark.asyncio()
    async def test_create_with_guild(self):
        builder = (
            special_endpoints.ContextMenuCommandBuilder(commands.CommandType.USER, "we are number")
            .set_default_member_permissions(permissions.Permissions.BAN_MEMBERS)
            .set_is_dm_enabled(True)
        )
        mock_rest = mock.AsyncMock()

        result = await builder.create(mock_rest, 4444444, guild=765234123)

        assert result is mock_rest.create_context_menu_command.return_value
        mock_rest.create_context_menu_command.assert_awaited_once_with(
            4444444,
            builder.type,
            builder.name,
            guild=765234123,
            default_member_permissions=permissions.Permissions.BAN_MEMBERS,
            dm_enabled=True,
        )


@pytest.mark.parametrize("emoji", ["UNICORN", emojis.UnicodeEmoji("UNICORN")])
def test__build_emoji_with_unicode_emoji(emoji):
    result = special_endpoints._build_emoji(emoji)

    assert result == (undefined.UNDEFINED, "UNICORN")


@pytest.mark.parametrize(
    "emoji", [snowflakes.Snowflake(54123123), 54123123, emojis.CustomEmoji(id=54123123, name=None, is_animated=None)]
)
def test__build_emoji_with_custom_emoji(emoji):
    result = special_endpoints._build_emoji(emoji)

    assert result == ("54123123", undefined.UNDEFINED)


def test__build_emoji_when_undefined():
    assert special_endpoints._build_emoji(undefined.UNDEFINED) == (undefined.UNDEFINED, undefined.UNDEFINED)


class Test_ButtonBuilder:
    @pytest.fixture()
    def button(self):
        return special_endpoints._ButtonBuilder(
            container=mock.Mock(),
            style=messages.ButtonStyle.DANGER,
            custom_id="sfdasdasd",
            url="hi there",
            emoji=543123,
            emoji_id="56554456",
            emoji_name="hi there",
            label="a lebel",
            is_disabled=True,
        )

    def test_style_property(self, button):
        assert button.style is messages.ButtonStyle.DANGER

    def test_emoji_property(self, button):
        assert button.emoji == 543123

    @pytest.mark.parametrize("emoji", ["unicode", emojis.UnicodeEmoji("unicode")])
    def test_set_emoji_with_unicode_emoji(self, button, emoji):
        result = button.set_emoji(emoji)

        assert result is button
        assert button._emoji == emoji
        assert button._emoji_id is undefined.UNDEFINED
        assert button._emoji_name == "unicode"

    @pytest.mark.parametrize("emoji", [emojis.CustomEmoji(name="ok", id=34123123, is_animated=False), 34123123])
    def test_set_emoji_with_custom_emoji(self, button, emoji):
        result = button.set_emoji(emoji)

        assert result is button
        assert button._emoji == emoji
        assert button._emoji_id == "34123123"
        assert button._emoji_name is undefined.UNDEFINED

    def test_set_emoji_with_undefined(self, button):
        result = button.set_emoji(undefined.UNDEFINED)

        assert result is button
        assert button._emoji_id is undefined.UNDEFINED
        assert button._emoji_name is undefined.UNDEFINED
        assert button._emoji is undefined.UNDEFINED

    def test_set_label(self, button):
        assert button.set_label("hi hi") is button
        assert button.label == "hi hi"

    def test_set_is_disabled(self, button):
        assert button.set_is_disabled(False)
        assert button.is_disabled is False

    def test_build(self):
        result = special_endpoints._ButtonBuilder(
            container=object(),
            style=messages.ButtonStyle.DANGER,
            url=undefined.UNDEFINED,
            emoji_id=undefined.UNDEFINED,
            emoji_name="emoji_name",
            label="no u",
            custom_id="ooga booga",
            is_disabled=True,
        ).build()

        assert result == {
            "type": messages.ComponentType.BUTTON,
            "style": messages.ButtonStyle.DANGER,
            "emoji": {"name": "emoji_name"},
            "label": "no u",
            "custom_id": "ooga booga",
            "disabled": True,
        }

    def test_build_without_optional_fields(self):
        result = special_endpoints._ButtonBuilder(
            container=object(),
            style=messages.ButtonStyle.LINK,
            url="OK",
            emoji_id="123321",
            emoji_name=undefined.UNDEFINED,
            label=undefined.UNDEFINED,
            custom_id=undefined.UNDEFINED,
            is_disabled=False,
        ).build()

        assert result == {
            "type": messages.ComponentType.BUTTON,
            "style": messages.ButtonStyle.LINK,
            "emoji": {"id": "123321"},
            "disabled": False,
            "url": "OK",
        }

    def test_add_to_container(self):
        mock_container = mock.Mock()
        button = special_endpoints._ButtonBuilder(
            container=mock_container,
            style=messages.ButtonStyle.DANGER,
            url=undefined.UNDEFINED,
            emoji_id=undefined.UNDEFINED,
            emoji_name="emoji_name",
            label="no u",
            custom_id="ooga booga",
            is_disabled=True,
        )

        assert button.add_to_container() is mock_container

        mock_container.add_component.assert_called_once_with(button)


class TestLinkButtonBuilder:
    def test_url_property(self):
        button = special_endpoints.LinkButtonBuilder(
            container=object(),
            style=messages.ButtonStyle.DANGER,
            url="hihihihi",
            emoji_id=undefined.UNDEFINED,
            emoji_name="emoji_name",
            label="no u",
            custom_id="ooga booga",
            is_disabled=True,
        )

        assert button.url == "hihihihi"


class TestInteractiveButtonBuilder:
    def test_custom_id_property(self):
        button = special_endpoints.InteractiveButtonBuilder(
            container=object(),
            style=messages.ButtonStyle.DANGER,
            url="hihihihi",
            emoji_id=undefined.UNDEFINED,
            emoji_name="emoji_name",
            label="no u",
            custom_id="ooga booga",
            is_disabled=True,
        )

        assert button.custom_id == "ooga booga"


class Test_SelectOptionBuilder:
    @pytest.fixture()
    def option(self):
        return special_endpoints._SelectOptionBuilder(menu=mock.Mock(), label="ok", value="ok2")

    def test_label_property(self, option):
        assert option.label == "ok"

    def test_value_property(self, option):
        assert option.value == "ok2"

    def test_emoji_property(self, option):
        option._emoji = 123321
        assert option.emoji == 123321

    def test_set_description(self, option):
        assert option.set_description("a desk") is option
        assert option.description == "a desk"

    @pytest.mark.parametrize("emoji", ["unicode", emojis.UnicodeEmoji("unicode")])
    def test_set_emoji_with_unicode_emoji(self, option, emoji):
        result = option.set_emoji(emoji)

        assert result is option
        assert option._emoji == emoji
        assert option._emoji_id is undefined.UNDEFINED
        assert option._emoji_name == "unicode"

    @pytest.mark.parametrize("emoji", [emojis.CustomEmoji(name="ok", id=34123123, is_animated=False), 34123123])
    def test_set_emoji_with_custom_emoji(self, option, emoji):
        result = option.set_emoji(emoji)

        assert result is option
        assert option._emoji == emoji
        assert option._emoji_id == "34123123"
        assert option._emoji_name is undefined.UNDEFINED

    def test_set_emoji_with_undefined(self, option):
        result = option.set_emoji(undefined.UNDEFINED)

        assert result is option
        assert option._emoji_id is undefined.UNDEFINED
        assert option._emoji_name is undefined.UNDEFINED
        assert option._emoji is undefined.UNDEFINED

    def test_set_is_default(self, option):
        assert option.set_is_default(True) is option
        assert option.is_default is True

    def test_add_to_menu(self, option):
        assert option.add_to_menu() is option._menu
        option._menu.add_raw_option.assert_called_once_with(option)

    def test_build_with_custom_emoji(self, option):
        result = (
            special_endpoints._SelectOptionBuilder(label="ok", value="ok2", menu=object())
            .set_is_default(True)
            .set_emoji(123312)
            .set_description("very")
            .build()
        )

        assert result == {
            "label": "ok",
            "value": "ok2",
            "default": True,
            "emoji": {"id": "123312"},
            "description": "very",
        }

    def test_build_with_unicode_emoji(self, option):
        result = (
            special_endpoints._SelectOptionBuilder(label="ok", value="ok2", menu=object())
            .set_is_default(True)
            .set_emoji("hi")
            .set_description("very")
            .build()
        )

        assert result == {
            "label": "ok",
            "value": "ok2",
            "default": True,
            "emoji": {"name": "hi"},
            "description": "very",
        }

    def test_build_partial(self, option):
        result = special_endpoints._SelectOptionBuilder(label="ok", value="ok2", menu=object()).build()

        assert result == {"label": "ok", "value": "ok2", "default": False}


class TestSelectMenuBuilder:
    @pytest.fixture()
    def menu(self):
        return special_endpoints.SelectMenuBuilder(container=mock.Mock(), custom_id="o2o2o2")

    def test_custom_id_property(self, menu):
        assert menu.custom_id == "o2o2o2"

    def test_add_add_option(self, menu):
        option = menu.add_option("ok", "no u")
        option.add_to_menu()
        assert menu.options == [option]

    def test_add_raw_option(self, menu):
        mock_option = object()
        menu.add_raw_option(mock_option)
        assert menu.options == [mock_option]

    def test_set_is_disabled(self, menu):
        assert menu.set_is_disabled(True) is menu
        assert menu.is_disabled is True

    def test_set_placeholder(self, menu):
        assert menu.set_placeholder("place") is menu
        assert menu.placeholder == "place"

    def test_set_min_values(self, menu):
        assert menu.set_min_values(1) is menu
        assert menu.min_values == 1

    def test_set_max_values(self, menu):
        assert menu.set_max_values(25) is menu
        assert menu.max_values == 25

    def test_add_to_container(self, menu):
        assert menu.add_to_container() is menu._container
        menu._container.add_component.assert_called_once_with(menu)

    def test_build(self):
        result = special_endpoints.SelectMenuBuilder(container=object(), custom_id="o2o2o2").build()

        assert result == {
            "type": messages.ComponentType.SELECT_MENU,
            "custom_id": "o2o2o2",
            "options": [],
            "disabled": False,
            "min_values": 0,
            "max_values": 1,
        }

    def test_build_partial(self):
        result = (
            special_endpoints.SelectMenuBuilder(container=object(), custom_id="o2o2o2")
            .set_placeholder("hi")
            .set_min_values(22)
            .set_max_values(53)
            .set_is_disabled(True)
            .add_raw_option(mock.Mock(build=mock.Mock(return_value={"hi": "OK"})))
            .build()
        )

        assert result == {
            "type": messages.ComponentType.SELECT_MENU,
            "custom_id": "o2o2o2",
            "options": [{"hi": "OK"}],
            "placeholder": "hi",
            "min_values": 22,
            "max_values": 53,
            "disabled": True,
        }


class TestActionRowBuilder:
    def test_components_property(self):
        mock_component = object()
        row = special_endpoints.ActionRowBuilder().add_component(mock_component)
        assert row.components == [mock_component]

    def test_add_button_for_interactive(self):
        row = special_endpoints.ActionRowBuilder()
        button = row.add_button(messages.ButtonStyle.DANGER, "go home")

        button.add_to_container()

        assert row.components == [button]

    def test_add_button_for_link(self):
        row = special_endpoints.ActionRowBuilder()
        button = row.add_button(messages.ButtonStyle.LINK, "go home")

        button.add_to_container()

        assert row.components == [button]

    def test_add_select_menu(self):
        row = special_endpoints.ActionRowBuilder()
        menu = row.add_select_menu("hihihi")

        menu.add_to_container()

        assert row.components == [menu]

    def test_build(self):
        mock_component_1 = mock.Mock()
        mock_component_2 = mock.Mock()

        row = special_endpoints.ActionRowBuilder()
        row._components = [mock_component_1, mock_component_2]

        result = row.build()

        assert result == {
            "type": messages.ComponentType.ACTION_ROW,
            "components": [mock_component_1.build.return_value, mock_component_2.build.return_value],
        }
        mock_component_1.build.assert_called_once_with()
        mock_component_2.build.assert_called_once_with()<|MERGE_RESOLUTION|>--- conflicted
+++ resolved
@@ -721,15 +721,11 @@
         builder = (
             special_endpoints.SlashCommandBuilder("we are number", "one")
             .add_option(mock.Mock())
-<<<<<<< HEAD
             .set_id(3412312)
-            .set_default_permission(False)
             .set_name_localizations({locales.Locale.TR: "sayı"})
             .set_description_localizations({locales.Locale.TR: "bir"})
-=======
             .set_default_member_permissions(permissions.Permissions.BAN_MEMBERS)
             .set_is_dm_enabled(True)
->>>>>>> b3d3a72b
         )
         mock_rest = mock.AsyncMock()
 
@@ -742,13 +738,10 @@
             builder.description,
             guild=undefined.UNDEFINED,
             options=builder.options,
-<<<<<<< HEAD
             name_localizations={locales.Locale.TR: "sayı"},
             description_localizations={locales.Locale.TR: "bir"},
-=======
             default_member_permissions=permissions.Permissions.BAN_MEMBERS,
             dm_enabled=True,
->>>>>>> b3d3a72b
         )
 
     @pytest.mark.asyncio()
@@ -772,13 +765,10 @@
             builder.description,
             guild=54123123321,
             options=builder.options,
-<<<<<<< HEAD
             name_localizations={locales.Locale.TR: "sayı"},
             description_localizations={locales.Locale.TR: "bir"},
-=======
             default_member_permissions=permissions.Permissions.BAN_MEMBERS,
             dm_enabled=True,
->>>>>>> b3d3a72b
         )
 
 
@@ -790,13 +780,9 @@
                 "we are number",
             )
             .set_id(3412312)
-<<<<<<< HEAD
-            .set_default_permission(False)
             .set_name_localizations({locales.Locale.TR: "merhaba"})
-=======
             .set_default_member_permissions(permissions.Permissions.ADMINISTRATOR)
             .set_is_dm_enabled(True)
->>>>>>> b3d3a72b
         )
 
         result = builder.build(mock.Mock())
