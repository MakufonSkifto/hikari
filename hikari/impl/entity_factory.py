--- conflicted
+++ resolved
@@ -1791,7 +1791,6 @@
         if raw_options := payload.get("options"):
             options = [self._deserialize_command_option(option) for option in raw_options]
 
-<<<<<<< HEAD
         name_localizations: typing.Mapping[str, str]
         if raw_name_localizations := payload.get("name_localizations"):
             name_localizations = {locales.Locale(k): raw_name_localizations[k] for k in raw_name_localizations}
@@ -1805,7 +1804,7 @@
             }
         else:
             description_localizations = {}
-=======
+            
         # Discord considers 0 the same thing as ADMINISTRATORS, but we make it nicer to work with
         # by setting it correctly.
         default_member_permissions = payload["default_member_permissions"]
@@ -1813,7 +1812,6 @@
             default_member_permissions = permission_models.Permissions.ADMINISTRATOR
         else:
             default_member_permissions = permission_models.Permissions(default_member_permissions or 0)
->>>>>>> b3d3a72b
 
         return commands.SlashCommand(
             app=self._app,
@@ -1841,11 +1839,10 @@
             raw_guild_id = payload["guild_id"]
             guild_id = snowflakes.Snowflake(raw_guild_id) if raw_guild_id is not None else None
 
-<<<<<<< HEAD
         name_localizations: typing.Mapping[str, str] = {}
         if raw_name_localizations := payload.get("name_localizations"):
             name_localizations = {locales.Locale(k): raw_name_localizations[k] for k in raw_name_localizations}
-=======
+
         # Discord considers 0 the same thing as ADMINISTRATORS, but we make it nicer to work with
         # by setting it correctly.
         default_member_permissions = payload["default_member_permissions"]
@@ -1853,7 +1850,6 @@
             default_member_permissions = permission_models.Permissions.ADMINISTRATOR
         else:
             default_member_permissions = permission_models.Permissions(default_member_permissions or 0)
->>>>>>> b3d3a72b
 
         return commands.ContextMenuCommand(
             app=self._app,
