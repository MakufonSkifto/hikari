--- conflicted
+++ resolved
@@ -1148,18 +1148,14 @@
         data["name"] = self._name
         data["type"] = self.type
         data.put_snowflake("id", self._id)
-<<<<<<< HEAD
         data.put("name_localizations", self._name_localizations)
-        data.put("default_member_permissions", self._default_member_permissions)
-=======
+        data.put("dm_permission", self._is_dm_enabled)
 
         # Discord considers 0 the same thing as ADMINISTRATORS, but we make it nicer to work with
         # by using it correctly.
         if self._default_member_permissions != 0:
             data.put("default_member_permissions", self._default_member_permissions)
 
->>>>>>> 51a62066
-        data.put("dm_permission", self._is_dm_enabled)
         return data
 
 
