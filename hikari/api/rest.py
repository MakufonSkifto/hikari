--- conflicted
+++ resolved
@@ -6815,21 +6815,22 @@
         """
 
     @abc.abstractmethod
-<<<<<<< HEAD
-    async def create_application_command(
+    async def create_slash_command(
         self,
         application: snowflakes.SnowflakeishOr[guilds.PartialApplication],
         name: str,
         description: str,
+        *,
         guild: undefined.UndefinedOr[snowflakes.SnowflakeishOr[guilds.PartialGuild]] = undefined.UNDEFINED,
-        *,
         options: undefined.UndefinedOr[typing.Sequence[commands.CommandOption]] = undefined.UNDEFINED,
-        default_permission: undefined.UndefinedOr[bool] = undefined.UNDEFINED,
+        name_localizations: undefined.UndefinedOr[typing.Mapping[str, str]] = undefined.UNDEFINED,
+        description_localizations: undefined.UndefinedOr[typing.Mapping[str, str]] = undefined.UNDEFINED,
+        default_member_permissions: typing.Union[
+            undefined.UndefinedType, int, permissions_.Permissions
+        ] = undefined.UNDEFINED,
+        dm_enabled: undefined.UndefinedOr[bool] = undefined.UNDEFINED,
     ) -> commands.SlashCommand:
-        r"""Create an application slash command.
-
-        .. deprecated:: 2.0.0.dev106
-            Use `RESTClient.create_slash_command` instead.
+        r"""Create an application command.
 
         Parameters
         ----------
@@ -6841,85 +6842,6 @@
         description : builtins.str
             The description to set for the command.
             This should be inclusively between 1-100 characters in length.
-        guild : hikari.undefined.UndefinedOr[hikari.snowflakes.SnowflakeishOr[hikari.guilds.PartialGuild]
-            Object or ID of the specific guild this should be made for.
-            If left as `hikari.undefined.UNDEFINED` then this call will create
-            a global command rather than a guild specific one.
-
-        Other Parameters
-        ----------------
-        options : hikari.undefined.UndefinedOr[typing.Sequence[hikari.commands.CommandOption]]
-            A sequence of up to 10 options for this command.
-        default_permission : hikari.undefined.UndefinedOr[builtins.bool]
-            Whether this command should be enabled by default (without any
-            permissions) when added to a guild.
-
-            Defaults to `builtins.True`.
-
-        Returns
-        -------
-        hikari.commands.SlashCommand
-            Object of the created command.
-
-        Raises
-        ------
-        hikari.errors.ForbiddenError
-            If you cannot access the provided application's commands.
-        hikari.errors.NotFoundError
-            If the provided application isn't found.
-        hikari.errors.BadRequestError
-            If any of the fields that are passed have an invalid value.
-        hikari.errors.UnauthorizedError
-            If you are unauthorized to make the request (invalid/missing token).
-        hikari.errors.RateLimitTooLongError
-            Raised in the event that a rate limit occurs that is
-            longer than `max_rate_limit` when making a request.
-        hikari.errors.RateLimitedError
-            Usually, Hikari will handle and retry on hitting
-            rate-limits automatically. This includes most bucket-specific
-            rate-limits and global rate-limits. In some rare edge cases,
-            however, Discord implements other undocumented rules for
-            rate-limiting, such as limits per attribute. These cannot be
-            detected or handled normally by Hikari due to their undocumented
-            nature, and will trigger this exception if they occur.
-        hikari.errors.InternalServerError
-            If an internal error occurs on Discord while handling the request.
-        """
-
-    @abc.abstractmethod
-=======
->>>>>>> b3d3a72b
-    async def create_slash_command(
-        self,
-        application: snowflakes.SnowflakeishOr[guilds.PartialApplication],
-        name: str,
-        description: str,
-        *,
-        guild: undefined.UndefinedOr[snowflakes.SnowflakeishOr[guilds.PartialGuild]] = undefined.UNDEFINED,
-        options: undefined.UndefinedOr[typing.Sequence[commands.CommandOption]] = undefined.UNDEFINED,
-<<<<<<< HEAD
-        default_permission: undefined.UndefinedOr[bool] = undefined.UNDEFINED,
-        name_localizations: undefined.UndefinedOr[typing.Mapping[str, str]] = undefined.UNDEFINED,
-        description_localizations: undefined.UndefinedOr[typing.Mapping[str, str]] = undefined.UNDEFINED,
-=======
-        default_member_permissions: typing.Union[
-            undefined.UndefinedType, int, permissions_.Permissions
-        ] = undefined.UNDEFINED,
-        dm_enabled: undefined.UndefinedOr[bool] = undefined.UNDEFINED,
->>>>>>> b3d3a72b
-    ) -> commands.SlashCommand:
-        r"""Create an application command.
-
-        Parameters
-        ----------
-        application: hikari.snowflakes.SnowflakeishOr[hikari.guilds.PartialApplication]
-            Object or ID of the application to create a command for.
-        name : builtins.str
-            The command's name. This should match the regex `^[-_\p{L}\p{N}\p{sc=Deva}\p{sc=Thai}]{1,32}$` in
-            Unicode mode and be lowercase.
-        description : builtins.str
-            The description to set for the command.
-            This should be inclusively between 1-100 characters in length.
 
         Other Parameters
         ----------------
@@ -6929,6 +6851,10 @@
             a global command rather than a guild specific one.
         options : hikari.undefined.UndefinedOr[typing.Sequence[hikari.commands.CommandOption]]
             A sequence of up to 10 options for this command.
+        name_localizations : hikari.undefined.UndefinedOr[typing.Mapping[str, str]]
+            The name localizations for this command.
+        description_localizations : hikari.undefined.UndefinedOr[typing.Mapping[str, str]]
+            The name localizations for this command.
         default_member_permissions : typing.Union[hikari.undefined.UndefinedType, int, hikari.permissions.Permissions]
             Member permissions necessary to utilize this command by default.
 
@@ -6936,16 +6862,8 @@
             administrators of the guild and overwrites.
         dm_enabled : hikari.undefined.UndefinedOr[builtins.bool]
             Whether this command is enabled in DMs with the bot.
-
-<<<<<<< HEAD
-            Defaults to `builtins.True`.
-        name_localizations : hikari.undefined.UndefinedOr[typing.Mapping[str, str]]
-            The name localizations for this command.
-        description_localizations : hikari.undefined.UndefinedOr[typing.Mapping[str, str]]
-            The name localizations for this command.
-=======
+            
             This can only be applied to non-guild commands.
->>>>>>> b3d3a72b
 
         Returns
         -------
@@ -6985,15 +6903,11 @@
         name: str,
         *,
         guild: undefined.UndefinedOr[snowflakes.SnowflakeishOr[guilds.PartialGuild]] = undefined.UNDEFINED,
-<<<<<<< HEAD
-        default_permission: undefined.UndefinedOr[bool] = undefined.UNDEFINED,
         name_localizations: undefined.UndefinedOr[typing.Mapping[str, str]] = undefined.UNDEFINED,
-=======
         default_member_permissions: typing.Union[
             undefined.UndefinedType, int, permissions_.Permissions
         ] = undefined.UNDEFINED,
         dm_enabled: undefined.UndefinedOr[bool] = undefined.UNDEFINED,
->>>>>>> b3d3a72b
     ) -> commands.ContextMenuCommand:
         r"""Create an application command.
 
@@ -7015,6 +6929,8 @@
             Object or ID of the specific guild this should be made for.
             If left as `hikari.undefined.UNDEFINED` then this call will create
             a global command rather than a guild specific one.
+        name_localizations : hikari.undefined.UndefinedOr[typing.Mapping[str, str]]
+            The name localizations for this command.
         default_member_permissions : typing.Union[hikari.undefined.UndefinedType, int, hikari.permissions.Permissions]
             Member permissions necessary to utilize this command by default.
 
@@ -7022,14 +6938,9 @@
             administrators of the guild and overwrites.
         dm_enabled : hikari.undefined.UndefinedOr[builtins.bool]
             Whether this command is enabled in DMs with the bot.
-
-<<<<<<< HEAD
-            Defaults to `builtins.True`.
-        name_localizations : hikari.undefined.UndefinedOr[typing.Mapping[str, str]]
-            The name localizations for this command.
-=======
+            
             This can only be applied to non-guild commands.
->>>>>>> b3d3a72b
+
 
         Returns
         -------
