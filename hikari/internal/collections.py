--- conflicted
+++ resolved
@@ -335,11 +335,6 @@
 
     Raises
     ------
-<<<<<<< HEAD
-    TypeError
-        If `index_or_slice` isn't a `slice` or `int`.
-=======
->>>>>>> 97610910
     IndexError
         If `index_or_slice` is an int and is outside the range of the mapping's
         contents.
