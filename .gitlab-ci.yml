--- conflicted
+++ resolved
@@ -22,14 +22,6 @@
 variables:
     DOCKER_DRIVER: "overlay2"
     OWNER: "nekokatt"
-<<<<<<< HEAD
-    MAIN_REPO: https://gitlab.com/nekokatt/hikari.core
-    # gitlab.com/nekokatt/hikari trigger token
-    HIKARI_TRIGGER_TOKEN: secure
-    # To push to gitlab on master
-    GIT_SSH_PRIVATE_KEY: secure
-    
-=======
     PIP_CACHE_DIR: "$CI_PROJECT_DIR/.cache/pip"
 
     PYPI_REPO: secure              # staging + master only: the URI to point to.
@@ -53,7 +45,6 @@
         - .coverage
         - poetry.lock
 
->>>>>>> c2e8208b
 
 # Fixes a bug where CI now won't verify a branch before merging it and instead does nothing until the heat death of
 # the universe or something.
